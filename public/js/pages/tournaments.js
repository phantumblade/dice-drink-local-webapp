--- conflicted
+++ resolved
@@ -248,17 +248,6 @@
 
                 // Load user tournaments, statistics and badges
                 await loadUserTournaments();
-<<<<<<< HEAD
-
-                // Show admin/staff create button
-                if (['admin', 'staff'].includes(user.role)) {
-                    const btn = document.getElementById('createTournamentBtn');
-                    if (btn) btn.style.display = '';
-                }
-=======
-                await loadUserStats();
-                await loadUserBadges();
->>>>>>> 9fb06cde
             }
         }
     } catch (error) {
@@ -553,39 +542,7 @@
         return;
     }
 
-<<<<<<< HEAD
-    const now = new Date();
-    const available = tournaments.filter(t => {
-        const start = new Date(t.start_date);
-        return t.status !== 'completed' && t.status !== 'cancelled' && start >= now;
-    });
-    const past = tournaments.filter(t => !available.includes(t));
-
-    if (available.length > 0) {
-        const title = document.createElement('h3');
-        title.style.cssText = 'color: var(--color-primary); margin-bottom:1.5rem;';
-        title.innerHTML = '<i class="fas fa-calendar-alt"></i> Tornei Disponibili';
-        container.appendChild(title);
-        const timeline = document.createElement('div');
-        timeline.className = 'tournaments-timeline';
-        available.forEach(t => timeline.appendChild(createTournamentCard(t)));
-        container.appendChild(timeline);
-    }
-
-    if (past.length > 0) {
-        const title = document.createElement('h3');
-        title.style.cssText = 'color: var(--color-primary); margin:2rem 0 1.5rem;';
-        title.innerHTML = '<i class="fas fa-archive"></i> Tornei Conclusi o Passati';
-        container.appendChild(title);
-        const pastTimeline = document.createElement('div');
-        pastTimeline.className = 'tournaments-timeline';
-        past.forEach(t => pastTimeline.appendChild(createTournamentCard(t)));
-        container.appendChild(pastTimeline);
-=======
-    for (const tournament of tournaments) {
-        const tournamentCard = await createTournamentCard(tournament);
-        container.appendChild(tournamentCard);
->>>>>>> 9fb06cde
+
     }
 
     showNotification(`${tournaments.length} tornei caricati con successo!`, 'success');
@@ -841,20 +798,12 @@
         </div>
 
         <!-- Tournament Details -->
-<<<<<<< HEAD
-        ${tournament.category === 'dnd'
-=======
-        ${tournament.category === 'dnd' && tournament.format === 'campaign'
->>>>>>> 9fb06cde
+
             ? generateDnDTournamentDetails(tournament)
             : generateStandardTournamentDetails(tournament)}
 
         <!-- D&D Campaign Specific Content -->
-<<<<<<< HEAD
-        ${tournament.category === 'dnd' ? generateDnDContent(tournament) : ''}
-=======
-        <div id="dnd-content-${tournament.id}"></div>
->>>>>>> 9fb06cde
+
 
         <!-- Tournament Actions -->
         ${generateTournamentActions(tournament, isRegistered, isAuthenticated, isMyTournament)}
@@ -976,25 +925,7 @@
             <div class="campaign-section">
                 <h4><i class="fas fa-users"></i> Composizione Party</h4>
                 <div class="character-avatars">
-<<<<<<< HEAD
-                    ${(partyComposition || []).map(ch => `
-                        <div class="character-avatar ${ch.leader ? 'party-leader' : ''}" onclick="showCharacterBio('${ch.id || ch.characterId || ch.name}')">
-                            <img src="${ch.avatar || '/images/avatars/default.png'}" alt="${ch.characterName || ch.name}" onerror="this.src='/images/avatars/default.png'" />
-                            ${ch.leader ? `<span class='crown'><i class="fas fa-crown"></i></span>` : ''}
-                            <div class="character-tooltip">
-                                <strong>${ch.accountName || ch.username || 'Giocatore'}</strong><br/>
-                                ${ch.characterName || ch.name || ''}<br/>
-                                <em>${ch.gender || ''}</em>
-=======
-                    ${characters.map(ch => `
-                        <div class="character-avatar ${ch.is_party_leader ? 'party-leader' : ''}" onclick="showCharacterBio('${ch.name}', '${tournament.id}')">
-                            <img src="${ch.avatar_image || '/images/avatars/default.png'}" alt="${ch.name}" onerror="this.src='/images/avatars/default.png'" />
-                            ${ch.is_party_leader ? `<span class='crown'><i class="fas fa-crown"></i></span>` : ''}
-                            <div class="character-tooltip">
-                                <strong>${ch.first_name && ch.last_name ? `${ch.first_name} ${ch.last_name}` : 'Giocatore'}</strong><br/>
-                                ${ch.name}<br/>
-                                <em>${ch.class} ${ch.race ? `(${ch.race})` : ''}</em>
->>>>>>> 9fb06cde
+
                             </div>
                         </div>
                     `).join('')}
@@ -1065,32 +996,7 @@
 }
 
 function generateTournamentActions(tournament, isRegistered, isAuthenticated, isMyTournament) {
-<<<<<<< HEAD
-    // Special case for D&D cards: show register + campaign info buttons
-    if (tournament.category === 'dnd') {
-        if (!isAuthenticated) {
-            return `
-            <div class="tournament-actions">
-                <button class="btn btn-primary" onclick="showAuthPrompt()">
-                    <i class="fas fa-user-plus"></i>
-                    Accedi per Iscriverti
-=======
-    const isFull = tournament.current_participants >= tournament.max_participants;
-    const isCancelled = tournament.status === 'cancelled';
-    const isCompleted = tournament.status === 'completed';
-    const isRegistrationClosed = !tournament.registration_open && tournament.registration_open !== undefined;
-
-    // Special case for D&D campaign cards: show register + campaign info buttons
-    if (tournament.category === 'dnd' && tournament.format === 'campaign') {
-        if (!isAuthenticated) {
-            return `
-            <div class="tournament-actions">
-                <button class="btn ${(isFull || isCancelled || isCompleted) ? 'btn-primary disabled' : 'btn-primary'}" 
-                        ${(isFull || isCancelled || isCompleted) ? 'disabled' : ''} 
-                        onclick="${(isFull || isCancelled || isCompleted) ? '' : 'showAuthPrompt()'}">
-                    <i class="fas fa-user-plus"></i>
-                    ${isCancelled ? 'Torneo Cancellato' : isCompleted ? 'Torneo Completato' : isFull ? 'Al Completo' : 'Accedi per Iscriverti'}
->>>>>>> 9fb06cde
+
                 </button>
                 <button class="btn btn-secondary" onclick="showCampaignInfo('${tournament.id}')">
                     <i class="fas fa-scroll"></i>
@@ -1101,26 +1007,6 @@
         }
 
         if (isRegistered) {
-<<<<<<< HEAD
-=======
-            // Se è completato/cancellato, mostra solo info campagna
-            if (isCompleted || isCancelled) {
-                return `
-                <div class="tournament-actions">
-                    <button class="btn btn-secondary" onclick="showCampaignInfo('${tournament.id}')">
-                        <i class="fas fa-scroll"></i>
-                        Info Campagna
-                    </button>
-                    <button class="btn btn-primary disabled" disabled>
-                        <i class="fas fa-trophy"></i>
-                        ${isCancelled ? 'Campagna Cancellata' : 'Campagna Conclusa'}
-                    </button>
-                </div>
-            `;
-            }
-            
-            // Per campagne attive, mostra "Già Iscritto"
->>>>>>> 9fb06cde
             return `
             <div class="tournament-actions">
                 <button class="btn btn-success" disabled>
@@ -1137,17 +1023,6 @@
 
         return `
         <div class="tournament-actions">
-<<<<<<< HEAD
-            <button class="btn btn-primary" onclick="showDnDRegistrationModal('${tournament.id}')">
-                <i class="fas fa-user-plus"></i>
-                Richiedi Accesso
-=======
-            <button class="btn ${(isFull || isCancelled || isCompleted) ? 'btn-primary disabled' : 'btn-primary'}" 
-                    ${(isFull || isCancelled || isCompleted) ? 'disabled' : ''} 
-                    ${(isFull || isCancelled || isCompleted) ? '' : `onclick="showDnDRegistrationModal('${tournament.id}')"`}>
-                <i class="fas fa-user-plus"></i>
-                ${isCancelled ? 'Torneo Cancellato' : isCompleted ? 'Torneo Completato' : isFull ? 'Al Completo' : 'Richiedi Accesso'}
->>>>>>> 9fb06cde
             </button>
             <button class="btn btn-secondary" onclick="showCampaignInfo('${tournament.id}')">
                 <i class="fas fa-scroll"></i>
@@ -1157,28 +1032,6 @@
         `;
     }
 
-<<<<<<< HEAD
-    if (tournament.status === 'completed') {
-=======
-    // Completed tournaments - only show info button
-    if (isCompleted) {
-        return `
-            <div class="tournament-actions">
-                <button class="btn btn-secondary" onclick="openTournamentModal('${tournament.id}')">
-                    <i class="fas fa-info-circle"></i>
-                    Informazioni
-                </button>
-                <button class="btn btn-primary disabled" disabled>
-                    <i class="fas fa-trophy"></i>
-                    Torneo Completato
-                </button>
-            </div>
-        `;
-    }
-
-    // Cancelled tournaments - only show info button
-    if (isCancelled) {
->>>>>>> 9fb06cde
         return `
             <div class="tournament-actions">
                 <button class="btn btn-secondary" onclick="openTournamentModal('${tournament.id}')">
@@ -1445,66 +1298,6 @@
     console.log('👤 Showing my tournaments');
 };
 
-<<<<<<< HEAD
-window.showCreateTournament = function(element = null) {
-    if (element) {
-        document.querySelectorAll('.toggle-btn').forEach(btn => btn.classList.remove('active'));
-        element.classList.add('active');
-    }
-
-    document.getElementById('allTournamentsSection').classList.remove('active');
-    document.getElementById('myTournamentsSection').classList.remove('active');
-    document.getElementById('createTournamentSection').classList.add('active');
-
-    tournamentState.currentView = 'create';
-    renderCreateTournamentForm();
-};
-
-window.registerForTournament = async function(tournamentId, buttonElement = null) {
-    const token = localStorage.getItem('authToken') || localStorage.getItem('accessToken');
-    if (!window.SimpleAuth || !window.SimpleAuth.isAuthenticated || !token) {
-        showAuthPrompt();
-        return;
-    }
-
-    try {
-        const response = await fetch(`/api/tournaments/${tournamentId}/register`, {
-            method: 'POST',
-            headers: {
-                'Authorization': `Bearer ${token}`,
-                'Content-Type': 'application/json'
-            }
-        });
-
-        if (response.status === 401) {
-            showAuthPrompt();
-            return;
-        }
-
-        const data = await response.json();
-
-        if (data.success) {
-            showNotification(data.message, 'success');
-            tournamentState.registeredTournaments.add(parseInt(tournamentId));
-            updateTournamentState(tournamentId, 'register');
-
-            // Show success modal
-            showRegistrationSuccessModal(tournamentId);
-
-            // Reload user tournaments if in my tournaments view
-            if (tournamentState.currentView === 'my') {
-                await loadUserTournaments();
-            }
-        } else {
-            showNotification(data.message, 'error');
-        }
-    } catch (error) {
-        console.error('Error registering for tournament:', error);
-        showNotification('Errore durante la registrazione', 'error');
-    }
-};
-=======
->>>>>>> 9fb06cde
 
 window.unregisterFromTournament = async function(tournamentId) {
     try {
@@ -1541,153 +1334,6 @@
         showAuthPrompt();
         return;
     }
-<<<<<<< HEAD
-
-    const modal = document.createElement('div');
-    modal.className = 'modal show';
-    modal.innerHTML = `
-        <div class="modal-content">
-            <div class="modal-header">
-                <h2 class="modal-title"><i class="fas fa-user-plus"></i> Richiedi Accesso alla Campagna D&D</h2>
-                <button class="modal-close" onclick="closeModal(this.closest('.modal'))"><i class="fas fa-times"></i></button>
-            </div>
-            <div class="modal-body">
-                <div class="info-card" style="background: rgba(255, 193, 7, 0.1); border-color: #ffc107; margin-bottom: 1.5rem;">
-                    <h4 style="color: #e67e22;"><i class="fas fa-exclamation-triangle"></i> Campagna in Corso</h4>
-                    <p>Questa è una campagna D&D già iniziata. La tua richiesta sarà valutata dal party leader.</p>
-                </div>
-                <div class="info-card" style="margin-bottom: 1.5rem;">
-                    <h4><i class="fas fa-envelope"></i> Messaggio per il Party Leader</h4>
-                    <textarea id="dndRequestMessage" placeholder="Descrivi la tua esperienza e il personaggio che vorresti inserire..." style="width: 100%; min-height: 120px; padding: 1rem; border: 2px solid #ddd; border-radius: 8px; resize: vertical;"></textarea>
-                </div>
-                <div style="display: flex; gap: 1rem; justify-content: center; margin-top: 2rem;">
-                    <button class="btn btn-secondary" onclick="closeModal(this.closest('.modal'))"><i class="fas fa-times"></i> Annulla</button>
-                    <button class="btn btn-primary" onclick="submitDnDRequest(this, '${tournamentId}')"><i class="fas fa-paper-plane"></i> Invia Richiesta</button>
-                </div>
-            </div>
-        </div>`;
-    document.getElementById('modalContainer').appendChild(modal);
-    document.body.classList.add('modal-open');
-    modal.addEventListener('click', (e) => { if (e.target === modal) closeModal(modal); });
-};
-
-window.submitDnDRequest = async function(button, tournamentId) {
-    const message = document.getElementById('dndRequestMessage').value.trim();
-    if (message.length < 50) {
-        showNotification('Il messaggio deve contenere almeno 50 caratteri', 'error');
-        return;
-    }
-    try {
-        button.disabled = true;
-        const res = await fetch(`/api/tournaments/${tournamentId}/request`, {
-            method: 'POST',
-            headers: {
-                'Authorization': `Bearer ${localStorage.getItem('accessToken') || localStorage.getItem('authToken')}`,
-                'Content-Type': 'application/json'
-            },
-            body: JSON.stringify({ message })
-        });
-        const data = await res.json();
-        if (res.ok && data.success !== false) {
-            showNotification(data.message || 'Richiesta inviata', 'success');
-            tournamentState.registeredTournaments.add(parseInt(tournamentId));
-            updateTournamentState(tournamentId, 'register');
-            closeModal(button.closest('.modal'));
-            if (tournamentState.currentView === 'my') {
-                await loadUserTournaments();
-            }
-        } else {
-            showNotification(data.message || 'Errore invio richiesta', 'error');
-            button.disabled = false;
-        }
-    } catch (err) {
-        console.error('submitDnDRequest error:', err);
-        showNotification('Errore invio richiesta', 'error');
-        button.disabled = false;
-    }
-};
-
-window.openTournamentModal = async function(tournamentId) {
-    try {
-        const [tRes, pRes] = await Promise.all([
-            fetch(`/api/tournaments/${tournamentId}`),
-            fetch(`/api/tournaments/${tournamentId}/participants`)
-        ]);
-
-=======
-
-    const modal = document.createElement('div');
-    modal.className = 'modal show';
-    modal.innerHTML = `
-        <div class="modal-content">
-            <div class="modal-header">
-                <h2 class="modal-title"><i class="fas fa-user-plus"></i> Richiedi Accesso alla Campagna D&D</h2>
-                <button class="modal-close" onclick="closeModal(this.closest('.modal'))"><i class="fas fa-times"></i></button>
-            </div>
-            <div class="modal-body">
-                <div class="info-card" style="background: rgba(255, 193, 7, 0.1); border-color: #ffc107; margin-bottom: 1.5rem;">
-                    <h4 style="color: #e67e22;"><i class="fas fa-exclamation-triangle"></i> Campagna in Corso</h4>
-                    <p>Questa è una campagna D&D già iniziata. La tua richiesta sarà valutata dal party leader.</p>
-                </div>
-                <div class="info-card" style="margin-bottom: 1.5rem;">
-                    <h4><i class="fas fa-envelope"></i> Messaggio per il Party Leader</h4>
-                    <textarea id="dndRequestMessage" placeholder="Descrivi la tua esperienza e il personaggio che vorresti inserire..." style="width: 100%; min-height: 120px; padding: 1rem; border: 2px solid #ddd; border-radius: 8px; resize: vertical;"></textarea>
-                </div>
-                <div style="display: flex; gap: 1rem; justify-content: center; margin-top: 2rem;">
-                    <button class="btn btn-secondary" onclick="closeModal(this.closest('.modal'))"><i class="fas fa-times"></i> Annulla</button>
-                    <button class="btn btn-primary" onclick="submitDnDRequest(this, '${tournamentId}')"><i class="fas fa-paper-plane"></i> Invia Richiesta</button>
-                </div>
-            </div>
-        </div>`;
-    document.getElementById('modalContainer').appendChild(modal);
-    document.body.classList.add('modal-open');
-    modal.addEventListener('click', (e) => { if (e.target === modal) closeModal(modal); });
-};
-
-window.submitDnDRequest = async function(button, tournamentId) {
-    const message = document.getElementById('dndRequestMessage').value.trim();
-    if (message.length < 50) {
-        showNotification('Il messaggio deve contenere almeno 50 caratteri', 'error');
-        return;
-    }
-    try {
-        button.disabled = true;
-        const res = await fetch(`/api/tournaments/${tournamentId}/request`, {
-            method: 'POST',
-            headers: {
-                'Authorization': `Bearer ${localStorage.getItem('accessToken') || localStorage.getItem('authToken')}`,
-                'Content-Type': 'application/json'
-            },
-            body: JSON.stringify({ message })
-        });
-        const data = await res.json();
-        if (res.ok && data.success !== false) {
-            showNotification(data.message || 'Richiesta inviata', 'success');
-            tournamentState.registeredTournaments.add(parseInt(tournamentId));
-            updateTournamentState(tournamentId, 'register');
-            closeModal(button.closest('.modal'));
-            if (tournamentState.currentView === 'my') {
-                await loadUserTournaments();
-            }
-        } else {
-            showNotification(data.message || 'Errore invio richiesta', 'error');
-            button.disabled = false;
-        }
-    } catch (err) {
-        console.error('submitDnDRequest error:', err);
-        showNotification('Errore invio richiesta', 'error');
-        button.disabled = false;
-    }
-};
-
-window.openTournamentModal = async function(tournamentId) {
-    try {
-        const [tRes, pRes] = await Promise.all([
-            fetch(`/api/tournaments/${tournamentId}`),
-            fetch(`/api/tournaments/${tournamentId}/participants`)
-        ]);
-
->>>>>>> 9fb06cde
         const tData = await tRes.json();
         const pData = pRes.ok ? await pRes.json() : { success: false };
 
@@ -1704,120 +1350,6 @@
 };
 
 // Modal with detailed campaign information (based on HTML prototype)
-<<<<<<< HEAD
-=======
-window.openTournamentModal = async function(tournamentId) {
-    try {
-        const response = await fetch(`/api/tournaments/${tournamentId}`);
-        const data = await response.json();
-        
-        if (!data.success || !data.data) {
-            showNotification('Informazioni torneo non disponibili', 'warning');
-            return;
-        }
-        
-        const tournament = data.data;
-        const displayDate = getDisplayDate(tournament.start_date);
-        
-        const modal = document.createElement('div');
-        modal.className = 'modal show';
-        modal.innerHTML = `
-            <div class="modal-content" style="max-width: 900px; width: 90%; max-height: 85vh; overflow-y: auto;">
-                <div class="modal-header" style="background: linear-gradient(135deg, var(--color-primary), var(--color-secondary)); color: white;">
-                    <h2 class="modal-title" style="color: white;">
-                        <i class="fas ${getTournamentIcon(tournament)}"></i>
-                        ${tournament.title}
-                    </h2>
-                    <button class="modal-close" style="color: white;" onclick="closeModal(this.closest('.modal'))">
-                        <i class="fas fa-times"></i>
-                    </button>
-                </div>
-                <div class="modal-body">
-                    <div class="modal-section">
-                        <h3><i class="fas fa-info-circle"></i> Informazioni Generali</h3>
-                        <div style="display: grid; grid-template-columns: repeat(auto-fit, minmax(280px, 1fr)); gap: 1.5rem; margin-bottom: 2rem;">
-                            <div class="info-card">
-                                <h4><i class="fas fa-gamepad"></i> Gioco</h4>
-                                <p><strong>${tournament.gameName || 'Gioco da tavolo'}</strong></p>
-                                <p>Categoria: ${getCategoryName(tournament.category)}</p>
-                                <p>Difficoltà: ${tournament.difficulty === 'easy' ? 'Facile' : tournament.difficulty === 'medium' ? 'Intermedio' : 'Difficile'}</p>
-                            </div>
-                            
-                            <div class="info-card">
-                                <h4><i class="fas fa-calendar-alt"></i> Data & Orario</h4>
-                                <p><strong>${displayDate.day} ${displayDate.month}</strong></p>
-                                <p>Dalle ${tournament.start_time || 'TBD'} alle ${tournament.end_time || 'TBD'}</p>
-                                ${tournament.isRecurring ? `<p><span class="tag recurring">Ricorrente</span></p>` : ''}
-                            </div>
-                            
-                            <div class="info-card">
-                                <h4><i class="fas fa-users"></i> Partecipanti</h4>
-                                <p><strong>${tournament.currentParticipants || 0}/${tournament.maxParticipants || '∞'}</strong></p>
-                                <p>Minimo: ${tournament.minParticipants || 2} giocatori</p>
-                                ${tournament.waitlistCount > 0 ? `<p>Lista d'attesa: ${tournament.waitlistCount}</p>` : ''}
-                            </div>
-                            
-                            <div class="info-card">
-                                <h4><i class="fas fa-euro-sign"></i> Costi</h4>
-                                <p><strong>Iscrizione: €${(tournament.entryFee || 0).toFixed(2)}</strong></p>
-                                ${tournament.prizePool > 0 ? `<p>Montepremi: €${tournament.prizePool.toFixed(2)}</p>` : ''}
-                                <p>Location: ${tournament.location || 'Sala Principale'}</p>
-                            </div>
-                        </div>
-                    </div>
-                    
-                    ${tournament.description ? `
-                    <div class="modal-section">
-                        <h3><i class="fas fa-align-left"></i> Descrizione</h3>
-                        <div class="info-card">
-                            <p style="line-height: 1.7;">${tournament.description}</p>
-                        </div>
-                    </div>
-                    ` : ''}
-                    
-                    ${tournament.rules && tournament.rules.length > 0 ? `
-                    <div class="modal-section">
-                        <h3><i class="fas fa-gavel"></i> Regole del Torneo</h3>
-                        <div class="info-card">
-                            <ul style="margin: 0; padding-left: 1.5rem;">
-                                ${tournament.rules.map(rule => `<li style="margin-bottom: 0.5rem;">${rule}</li>`).join('')}
-                            </ul>
-                        </div>
-                    </div>
-                    ` : ''}
-                    
-                    ${tournament.prizes && tournament.prizes.length > 0 ? `
-                    <div class="modal-section">
-                        <h3><i class="fas fa-trophy"></i> Premi</h3>
-                        <div class="info-card">
-                            <ul style="margin: 0; padding-left: 1.5rem;">
-                                ${tournament.prizes.map(prize => `<li style="margin-bottom: 0.5rem;">${prize}</li>`).join('')}
-                            </ul>
-                        </div>
-                    </div>
-                    ` : ''}
-                    
-                    <div style="text-align: center; margin-top: 2rem;">
-                        <button class="btn btn-primary" onclick="closeModal(this.closest('.modal'))">
-                            <i class="fas fa-times"></i>
-                            Chiudi
-                        </button>
-                    </div>
-                </div>
-            </div>
-        `;
-
-        document.getElementById('modalContainer').appendChild(modal);
-        document.body.classList.add('modal-open');
-        modal.addEventListener('click', (e) => { if (e.target === modal) closeModal(modal); });
-        
-    } catch (error) {
-        console.error('Error showing tournament info:', error);
-        showNotification('Errore nel recupero delle informazioni del torneo', 'error');
-    }
-};
-
->>>>>>> 9fb06cde
 window.showCampaignInfo = function(campaignId) {
     const modal = document.createElement('div');
     modal.className = 'modal show';
@@ -2111,118 +1643,21 @@
     document.body.classList.add('modal-open');
     modal.addEventListener('click', (e) => { if (e.target === modal) closeModal(modal); });
 };
-
-<<<<<<< HEAD
-window.showCharacterBio = function(characterId) {
-    // Find character data from tournaments state
-    let character = null;
-    (tournamentState.tournaments || []).forEach(t => {
-        const party = t.partyComposition || t.party_composition || [];
-        const found = party.find(ch => (ch.id || ch.characterId || ch.name) === characterId);
-        if (found) character = found;
-    });
-    if (!character) {
-        showNotification('Personaggio non trovato', 'error');
-        return;
-    }
-
-    const avatar = character.avatar || '/images/avatars/default.png';
-    const modal = document.createElement('div');
-    modal.className = 'modal show';
-    modal.innerHTML = `
-        <div class="modal-content" style="max-width: 700px;">
-            <div class="modal-header" style="background: linear-gradient(135deg, var(--color-dnd), #9370db); color: white;">
-                <h2 class="modal-title" style="color: white;">
-                    <i class="fas fa-user"></i>
-                    ${character.characterName || character.name}
-=======
-window.showCharacterBio = async function(characterName, tournamentId) {
-    try {
-        const response = await fetch(`/api/tournaments/${tournamentId}/characters/${encodeURIComponent(characterName)}`);
-        const data = await response.json();
-
-        if (!data.success || !data.data) {
-            showNotification('Informazioni personaggio non disponibili', 'warning');
-            return;
-        }
-
-        const character = data.data;
-
-    const avatar = character.avatar_image || '/images/avatars/default.png';
-    const modal = document.createElement('div');
-    modal.className = 'modal show';
-    modal.innerHTML = `
-        <div class="modal-content" style="max-width: 800px;">
-            <div class="modal-header" style="background: linear-gradient(135deg, var(--color-dnd), #9370db); color: white;">
-                <h2 class="modal-title" style="color: white;">
-                    <i class="fas fa-user"></i>
-                    ${character.name}
->>>>>>> 9fb06cde
                 </h2>
                 <button class="modal-close" onclick="closeModal(this.closest('.modal'))" style="color: white;">
                     <i class="fas fa-times"></i>
                 </button>
             </div>
             <div class="modal-body">
-<<<<<<< HEAD
-                <div style="display: flex; gap: 2rem; margin-bottom: 2rem; align-items: center;">
-                    <img src="${avatar}" alt="${character.characterName || character.name}" style="width: 120px; height: 120px; border-radius: 50%; border: 4px solid var(--color-dnd); object-fit: cover;">
-=======
-                <div style="display: flex; gap: 2rem; margin-bottom: 2rem; align-items: flex-start;">
-                    <img src="${avatar}" alt="${character.name}" style="width: 120px; height: 120px; border-radius: 50%; border: 4px solid var(--color-dnd); object-fit: cover; flex-shrink: 0;">
->>>>>>> 9fb06cde
                     <div style="flex: 1;">
                         <div class="info-card">
                             <h4><i class="fas fa-id-card"></i> Informazioni Base</h4>
                             <div style="display: grid; grid-template-columns: 1fr 1fr; gap: 1rem; margin-top: 1rem;">
-<<<<<<< HEAD
-                                ${character.class ? `<div><strong>Classe:</strong> ${character.class}</div>` : ''}
-                                ${character.race ? `<div><strong>Razza:</strong> ${character.race}</div>` : ''}
-                                ${character.level ? `<div><strong>Livello:</strong> ${character.level}</div>` : ''}
-                                ${character.background ? `<div><strong>Background:</strong> ${character.background}</div>` : ''}
-=======
-                                ${character.class ? `<div><strong>Classe:</strong> ${character.class}</div>` : '<div style="color: #999; font-style: italic;">Classe non specificata</div>'}
-                                ${character.race ? `<div><strong>Razza:</strong> ${character.race}</div>` : '<div style="color: #999; font-style: italic;">Razza non specificata</div>'}
-                                ${character.level ? `<div><strong>Livello:</strong> ${character.level}</div>` : '<div style="color: #999; font-style: italic;">Livello non specificato</div>'}
-                                ${character.background ? `<div><strong>Background:</strong> ${character.background}</div>` : '<div style="color: #999; font-style: italic;">Background non specificato</div>'}
-                                ${character.alignment ? `<div><strong>Allineamento:</strong> ${character.alignment}</div>` : '<div style="color: #999; font-style: italic;">Allineamento non specificato</div>'}
-                                ${character.role ? `<div><strong>Ruolo:</strong> ${character.role}</div>` : '<div style="color: #999; font-style: italic;">Ruolo non specificato</div>'}
->>>>>>> 9fb06cde
                             </div>
                         </div>
                     </div>
                 </div>
 
-<<<<<<< HEAD
-                ${character.bio ? `<div class="info-card" style="margin-bottom: 1.5rem;"><h4><i class='fas fa-book'></i> Storia del Personaggio</h4><p style='line-height:1.7; margin-top:0.8rem;'>${character.bio}</p></div>` : ''}
-=======
-                ${character.description ? `<div class="info-card" style="margin-bottom: 1.5rem;"><h4><i class="fas fa-book-open"></i> Descrizione</h4><p style="line-height: 1.7; margin-top: 0.8rem;">${character.description}</p></div>` : ''}
-
-                ${character.backstory ? `<div class="info-card" style="margin-bottom: 1.5rem;"><h4><i class="fas fa-scroll"></i> Background Story</h4><p style="line-height: 1.7; margin-top: 0.8rem;">${character.backstory}</p></div>` : ''}
-
-                <div style="display: grid; grid-template-columns: 1fr 1fr; gap: 1.5rem; margin-bottom: 1.5rem;">
-                    ${character.personality ? `<div class="info-card"><h4><i class="fas fa-smile"></i> Personalità</h4><p style="line-height: 1.6; margin-top: 0.8rem;">${character.personality}</p></div>` : '<div class="info-card" style="color: #999; font-style: italic;"><h4><i class="fas fa-smile"></i> Personalità</h4><p style="margin-top: 0.8rem;">Nessuna informazione disponibile</p></div>'}
-                    ${character.ideals ? `<div class="info-card"><h4><i class="fas fa-star"></i> Ideali</h4><p style="line-height: 1.6; margin-top: 0.8rem;">${character.ideals}</p></div>` : '<div class="info-card" style="color: #999; font-style: italic;"><h4><i class="fas fa-star"></i> Ideali</h4><p style="margin-top: 0.8rem;">Nessuna informazione disponibile</p></div>'}
-                </div>
-
-                <div style="display: grid; grid-template-columns: 1fr 1fr; gap: 1.5rem; margin-bottom: 1.5rem;">
-                    ${character.bonds ? `<div class="info-card"><h4><i class="fas fa-link"></i> Legami</h4><p style="line-height: 1.6; margin-top: 0.8rem;">${character.bonds}</p></div>` : '<div class="info-card" style="color: #999; font-style: italic;"><h4><i class="fas fa-link"></i> Legami</h4><p style="margin-top: 0.8rem;">Nessuna informazione disponibile</p></div>'}
-                    ${character.flaws ? `<div class="info-card"><h4><i class="fas fa-exclamation-triangle"></i> Difetti</h4><p style="line-height: 1.6; margin-top: 0.8rem;">${character.flaws}</p></div>` : '<div class="info-card" style="color: #999; font-style: italic;"><h4><i class="fas fa-exclamation-triangle"></i> Difetti</h4><p style="margin-top: 0.8rem;">Nessuna informazione disponibile</p></div>'}
-                </div>
-
-                ${character.stats && Object.keys(character.stats).length > 0 ? `
-                <div class="info-card" style="margin-bottom: 1.5rem;">
-                    <h4><i class="fas fa-dice-d20"></i> Statistiche</h4>
-                    <div style="display: grid; grid-template-columns: repeat(6, 1fr); gap: 1rem; margin-top: 1rem;">
-                        <div style="text-align: center; padding: 0.5rem; background: #f8f9fa; border-radius: 8px;"><strong>FOR</strong><br/>${character.stats.str || '?'}</div>
-                        <div style="text-align: center; padding: 0.5rem; background: #f8f9fa; border-radius: 8px;"><strong>DES</strong><br/>${character.stats.dex || '?'}</div>
-                        <div style="text-align: center; padding: 0.5rem; background: #f8f9fa; border-radius: 8px;"><strong>COS</strong><br/>${character.stats.con || '?'}</div>
-                        <div style="text-align: center; padding: 0.5rem; background: #f8f9fa; border-radius: 8px;"><strong>INT</strong><br/>${character.stats.int || '?'}</div>
-                        <div style="text-align: center; padding: 0.5rem; background: #f8f9fa; border-radius: 8px;"><strong>SAG</strong><br/>${character.stats.wis || '?'}</div>
-                        <div style="text-align: center; padding: 0.5rem; background: #f8f9fa; border-radius: 8px;"><strong>CAR</strong><br/>${character.stats.cha || '?'}</div>
-                    </div>
-                </div>` : ''}
->>>>>>> 9fb06cde
 
                 <div style="text-align: center; margin-top: 2rem;">
                     <button class="btn btn-primary" onclick="closeModal(this.closest('.modal'))">
@@ -2237,14 +1672,6 @@
     document.getElementById('modalContainer').appendChild(modal);
     document.body.classList.add('modal-open');
     modal.addEventListener('click', (e) => { if (e.target === modal) closeModal(modal); });
-<<<<<<< HEAD
-=======
-    
-    } catch (error) {
-        console.error('Error showing character bio:', error);
-        showNotification('Errore nel recupero delle informazioni del personaggio', 'error');
-    }
->>>>>>> 9fb06cde
 };
 
 window.showAuthPrompt = function() {
