// ==========================================
// TOURNAMENTS PAGE - Dice & Drink
// Converted from HTML prototype to JS module
// ==========================================

// Simple notification function
function showNotification(message, type = 'info') {
    if (window.CustomNotifications) {
        const title = type === 'success' ? 'Successo' : type === 'error' ? 'Errore' : 'Info';
        window.CustomNotifications.show(title, message, type);
    } else {
        alert(message);
    }
}

// State management for tournaments
let tournamentState = {
    registeredTournaments: new Set(),
    completedTournaments: new Set(),
    currentView: 'all', // 'all' or 'my'
    userProfile: null,
    tournaments: []
};

// ==========================================
// MAIN PAGE FUNCTION
// ==========================================

export function showTournaments() {
    console.log('🏆 Loading tournaments page...');

    const content = document.getElementById('content');
    if (!content) {
        console.error('❌ Content element not found!');
        return;
    }

    content.innerHTML = '';

    // Create tournaments page structure
    const tournamentsPage = document.createElement('div');
    tournamentsPage.className = 'tournaments-page';
    tournamentsPage.innerHTML = generateTournamentsHTML();

    content.appendChild(tournamentsPage);

    // Initialize the page
    initializeTournamentsPage();
}

function generateTournamentsHTML() {
    return `
        <div class="container">
            <!-- Header -->
            <div class="tournaments-header">
                <h1>
                    <i class="fas fa-trophy"></i>
                    Tornei Dice & Drink
                </h1>
                <p>Partecipa ai nostri tornei di giochi da tavolo e divertiti con altri appassionati!</p>

                <!-- View Toggle -->
                <div class="view-toggle">
                    <button class="toggle-btn active" onclick="showAllTournaments(this)">
                        <i class="fas fa-list"></i>
                        Tutti i Tornei
                    </button>
                    <button class="toggle-btn" onclick="showMyTournaments(this)">
                        <i class="fas fa-user"></i>
                        I Miei Tornei
                    </button>
                    <button class="toggle-btn" id="createTournamentBtn" style="display:none" onclick="showCreateTournament(this)">
                        <i class="fas fa-plus"></i>
                        Crea Torneo
                    </button>
                </div>
            </div>

            <!-- I Miei Tornei Section -->
            <div class="my-tournaments-section" id="myTournamentsSection">
                <!-- User Profile Header -->
                <div class="user-profile-header">
                    <div class="user-profile-row">
                        <div class="user-avatar-block">
                            <div class="avatar-frame">
                                <img src="/images/avatars/cacciatore.png" alt="Foto profilo" class="profile-avatar">
                                <button type="button" class="avatar-change-btn" onclick="changeAvatar()">
                                    <i class="fas fa-camera"></i>
                                </button>
                            </div>
                        </div>
                        <div class="user-fields">
                            <div class="user-field">
                                <div class="field-label">
                                    <i class="fas fa-user"></i>
                                    Nome
                                </div>
                                <div class="field-value" id="username">Marco Rossi</div>
                                <button type="button" class="field-edit-btn" onclick="editField('username')">
                                    <i class="fas fa-pen"></i>
                                </button>
                            </div>
                            <div class="user-field">
                                <div class="field-label">
                                    <i class="fas fa-envelope"></i>
                                    Email
                                </div>
                                <div class="field-value" id="email">marco.rossi@email.com</div>
                                <button type="button" class="field-edit-btn" onclick="editField('email')">
                                    <i class="fas fa-pen"></i>
                                </button>
                            </div>
                            <div class="user-field">
                                <div class="field-label">
                                    <i class="fas fa-phone"></i>
                                    Telefono
                                </div>
                                <div class="field-value" id="phone">+39 333 123 4567</div>
                                <button type="button" class="field-edit-btn" onclick="editField('phone')">
                                    <i class="fas fa-pen"></i>
                                </button>
                            </div>
                        </div>
                    </div>

                    <!-- Badges Section -->
                    <div class="badges-section">
                        <h3 class="badges-title">
                            <i class="fas fa-award"></i>
                            Coccarde e Riconoscimenti
                        </h3>
                        <div class="badges-grid" id="userBadges">
                            <!-- Populated dynamically -->
                        </div>
                    </div>

                    <!-- Stats Section -->
                    <div class="stats-section">
                        <h3 class="stats-title">
                            <i class="fas fa-chart-bar"></i>
                            Le Tue Statistiche
                        </h3>
                        <div class="stats-grid" id="userStats">
                            <!-- Populated dynamically -->
                        </div>
                    </div>
                </div>

                <!-- My Tournaments List -->
                <div id="upcomingTournaments">
                    <!-- Populated dynamically -->
                </div>

                <!-- Completed Tournaments -->
                <div id="completedTournaments">
                    <!-- Populated dynamically -->
                </div>
            </div>

            <!-- Tutti i Tornei Section -->
            <div class="all-tournaments-section active" id="allTournamentsSection">
                <div class="tournaments-timeline" id="allTournamentsList">
                    <div class="loading-placeholder" style="text-align: center; padding: 3rem; color: #666;">
                        <i class="fas fa-spinner fa-spin" style="font-size: 2rem; margin-bottom: 1rem;"></i>
                        <p>Caricamento tornei in corso...</p>
                    </div>
                </div>
            </div>

            <!-- Create Tournament Section -->
            <div class="create-tournament-section" id="createTournamentSection"></div>
        </div>

        <!-- Modal Container -->
        <div id="modalContainer"></div>
    `;
}

// ==========================================
// INITIALIZATION
// ==========================================

async function initializeTournamentsPage() {
    try {
        console.log('🔄 Initializing tournaments system...');

        // Load user profile if authenticated
        await loadUserProfile();

        // Load tournaments
        await loadAllTournaments();

        // Initialize user badges and stats
        initializeUserProfile();

        // Setup scroll animations
        setTimeout(initScrollAnimations, 100);

        // React to auth events to keep UI in sync
        document.removeEventListener('userLoggedIn', handleAuthLoginEvent);
        document.removeEventListener('userLoggedOut', handleAuthLogoutEvent);
        document.addEventListener('userLoggedIn', handleAuthLoginEvent);
        document.addEventListener('userLoggedOut', handleAuthLogoutEvent);

        console.log('✅ Tournaments page loaded successfully!');

    } catch (error) {
        console.error('❌ Error initializing tournaments:', error);
        showErrorState('Errore durante il caricamento dei tornei');
    }
}

function handleAuthLoginEvent() {
    // Reload user profile and tournaments state
    loadUserProfile().then(() => {
        if (tournamentState.currentView === 'my') {
            loadUserTournaments();
        }
        updateAllTournamentsRegistrationState();
    });
}

function handleAuthLogoutEvent() {
    // Clear state and show prompt in My Tournaments
    tournamentState.userProfile = null;
    tournamentState.registeredTournaments.clear();
    updateAllTournamentsRegistrationState();
    if (tournamentState.currentView === 'my') {
        showAuthPromptInMyTournaments();
    }
}

// ==========================================
// DATA LOADING
// ==========================================

async function loadUserProfile() {
    try {
        if (window.SimpleAuth && window.SimpleAuth.isAuthenticated) {
            const user = window.SimpleAuth.currentUser;
            if (user) {
                tournamentState.userProfile = user;

                // Update user fields
                updateUserProfileDisplay(user);
                // Sync extra profile info (phone, avatar) from API
                await fetchAndSyncUserDetails(user.id);

                // Load user tournaments, statistics and badges
                await loadUserTournaments();

                // Show admin/staff create button
                if (['admin', 'staff'].includes(user.role)) {
                    const btn = document.getElementById('createTournamentBtn');
                    if (btn) btn.style.display = '';
                }
            }
        }
    } catch (error) {
        console.error('Error loading user profile:', error);
    }
}

function updateUserProfileDisplay(user) {
    const usernameEl = document.getElementById('username');
    const emailEl = document.getElementById('email');
    const memberSinceEl = document.getElementById('memberSince');
    const phoneEl = document.getElementById('phone');
    const avatarImg = document.querySelector('.profile-avatar');

    if (usernameEl) usernameEl.textContent = `${user.first_name} ${user.last_name}`;
    if (emailEl) emailEl.textContent = user.email;
    if (memberSinceEl) {
        const date = new Date(user.created_at || Date.now());
        memberSinceEl.textContent = date.toLocaleDateString('it-IT', { year: 'numeric', month: 'short' });
    }
    if (phoneEl && user.phone) phoneEl.textContent = user.phone;
    if (avatarImg && user.profileImage) avatarImg.src = user.profileImage;
}

async function fetchAndSyncUserDetails(userId) {
    try {
        const token = localStorage.getItem('authToken') || localStorage.getItem('accessToken');
        if (!token || !userId) return;
        const [profileRes, avatarRes] = await Promise.all([
            fetch(`/api/users/${userId}`, { headers: { 'Authorization': `Bearer ${token}` } }),
            fetch(`/api/users/${userId}/avatar`, { headers: { 'Authorization': `Bearer ${token}` } })
        ]);
        if (profileRes.ok) {
            const profileData = await profileRes.json();
            const u = profileData.user || {};
            const usernameEl = document.getElementById('username');
            const emailEl = document.getElementById('email');
            const phoneEl = document.getElementById('phone');
            if (usernameEl) usernameEl.textContent = `${u.firstName || u.first_name || ''} ${u.lastName || u.last_name || ''}`.trim();
            if (emailEl && u.email) emailEl.textContent = u.email;
            if (phoneEl && (u.phone || u.phone_number)) phoneEl.textContent = u.phone || u.phone_number;
        }
        if (avatarRes.ok) {
            const avatarData = await avatarRes.json();
            const avatarImg = document.querySelector('.profile-avatar');
            if (avatarImg && avatarData.avatarUrl) {
                const cacheBuster = `?t=${Date.now()}`;
                avatarImg.src = `${avatarData.avatarUrl}${cacheBuster}`;
            }
        }
        // Ensure profile header visible for authenticated users
        const header = document.querySelector('.user-profile-header');
        if (header) header.style.display = '';
    } catch (e) {
        console.warn('Failed syncing user details:', e);
    }
}

async function loadAllTournaments() {
    try {
        console.log('📡 Fetching tournaments from API...');
        const response = await fetch('/api/tournaments?orderBy=start_date&orderDir=ASC');

        if (!response.ok) {
            throw new Error(`HTTP ${response.status}: ${response.statusText}`);
        }

        const data = await response.json();
        console.log('📊 Tournaments data received:', data);

        if (data.success && data.data) {
            tournamentState.tournaments = data.data;
            await renderAllTournaments(data.data);
        } else {
            throw new Error(data.message || 'Failed to load tournaments');
        }

    } catch (error) {
        console.error('❌ Error loading tournaments:', error);
        showErrorInContainer('allTournamentsList', `Errore nel caricamento dei tornei: ${error.message}`);
    }
}

async function loadUserTournaments() {
    if (!window.SimpleAuth || !window.SimpleAuth.isAuthenticated) {
        showAuthPromptInMyTournaments();
        return;
    }

    try {
        const response = await fetch('/api/tournaments/user/my', {
            headers: {
                'Authorization': `Bearer ${localStorage.getItem('accessToken') || localStorage.getItem('authToken')}`
            }
        });

        if (response.ok) {
            const data = await response.json();
            if (data.success) {
                // Update registered tournaments state
                tournamentState.registeredTournaments.clear();
                data.data.forEach(item => {
                    const tid = item.tournament_id || item.id; // DAO returns t.* (id) for joined rows
                    if (tid) tournamentState.registeredTournaments.add(parseInt(tid));
                });

                renderMyTournaments(data.data);
                updateAllTournamentsRegistrationState();

                // Ensure profile header is visible when logged-in view is shown
                const header = document.querySelector('.user-profile-header');
                if (header) header.style.display = '';
            }
        }
    } catch (error) {
        console.error('Error loading user tournaments:', error);
    }
}

async function loadUserStats() {
    try {
        if (!window.SimpleAuth || !window.SimpleAuth.isAuthenticated) {
            return;
        }

        const token = localStorage.getItem('authToken') || localStorage.getItem('accessToken');
        if (!token) return;

        const response = await fetch('/api/user-stats/statistics', {
            method: 'GET',
            headers: {
                'Authorization': `Bearer ${token}`,
                'Content-Type': 'application/json'
            }
        });

        if (response.ok) {
            const data = await response.json();
            if (data.success) {
                renderUserStats(data.data);
            }
        }
    } catch (error) {
        console.error('Error loading user statistics:', error);
        // Render empty stats if error
        renderUserStats(null);
    }
}

async function loadUserBadges() {
    try {
        if (!window.SimpleAuth || !window.SimpleAuth.isAuthenticated) {
            return;
        }

        const token = localStorage.getItem('authToken') || localStorage.getItem('accessToken');
        if (!token) return;

        const response = await fetch('/api/user-stats/badges', {
            method: 'GET',
            headers: {
                'Authorization': `Bearer ${token}`,
                'Content-Type': 'application/json'
            }
        });

        if (response.ok) {
            const data = await response.json();
            if (data.success) {
                renderUserBadges(data.data);
            }
        }
    } catch (error) {
        console.error('Error loading user badges:', error);
        // Render empty badges if error
        renderUserBadges([]);
    }
}

function renderUserStats(stats) {
    const statsContainer = document.getElementById('userStats');
    if (!statsContainer) return;

    // If no stats available, show default zeros
    if (!stats) {
        stats = {
            tournaments_played: 0,
            tournaments_won: 0,
            tournaments_podium: 0,
            total_games_played: 0,
            total_hours_played: 0,
            win_rate: 0,
            avg_placement: 0,
            total_prize_money: 0,
            longest_win_streak: 0,
            current_win_streak: 0
        };
    }

    const registeredCount = tournamentState.registeredTournaments.size;

    statsContainer.innerHTML = `
        <div class="stat-card">
            <div class="stat-number">${registeredCount}</div>
            <div class="stat-label">Tornei Attivi</div>
        </div>
        <div class="stat-card">
            <div class="stat-number">${stats.tournaments_played || 0}</div>
            <div class="stat-label">Tornei Giocati</div>
        </div>
        <div class="stat-card">
            <div class="stat-number">${stats.tournaments_won || 0}</div>
            <div class="stat-label">Vittorie</div>
        </div>
        <div class="stat-card">
            <div class="stat-number">${stats.tournaments_podium || 0}</div>
            <div class="stat-label">Podi Conquistati</div>
        </div>
        <div class="stat-card">
            <div class="stat-number">${parseFloat(stats.win_rate || 0).toFixed(1)}%</div>
            <div class="stat-label">Win Rate</div>
        </div>
        <div class="stat-card">
            <div class="stat-number">${stats.total_hours_played || 0}h</div>
            <div class="stat-label">Ore di Gioco</div>
        </div>
        <div class="stat-card">
            <div class="stat-number">€${parseFloat(stats.total_prize_money || 0).toFixed(0)}</div>
            <div class="stat-label">Premi Vinti</div>
        </div>
        <div class="stat-card">
            <div class="stat-number">${stats.longest_win_streak || 0}</div>
            <div class="stat-label">Serie Vincente Max</div>
        </div>
    `;
}

function renderUserBadges(badges) {
    const badgesContainer = document.getElementById('userBadges');
    if (!badgesContainer) return;

    // If no badges, show encouraging message
    if (!badges || badges.length === 0) {
        badgesContainer.innerHTML = `
            <div class="no-badges-message" style="
                grid-column: 1 / -1;
                text-align: center; 
                padding: 2rem; 
                color: #999; 
                font-style: italic;
                background: rgba(0,0,0,0.05);
                border-radius: 8px;
                border: 2px dashed #ddd;
            ">
                <i class="fas fa-trophy" style="font-size: 2rem; margin-bottom: 1rem; opacity: 0.3;"></i>
                <p style="margin: 0; font-size: 1.1rem;">Continua a giocare per ottenere riconoscimenti!</p>
            </div>
        `;
        return;
    }

    // Render badges
    badgesContainer.innerHTML = badges.map(badge => `
        <div class="badge-item" title="${badge.badge_description}">
            <div class="badge-icon" style="background-color: ${badge.badge_color || '#007bff'};">
                <i class="${badge.badge_icon || 'fas fa-award'}"></i>
            </div>
            <div class="badge-info">
                <h4>${badge.badge_name}</h4>
                <p>${badge.badge_description}</p>
            </div>
        </div>
    `).join('');
}

// ==========================================
// RENDERING FUNCTIONS
// ==========================================

async function renderAllTournaments(tournaments) {
    const container = document.getElementById('allTournamentsList');
    container.innerHTML = '';

    if (!tournaments || tournaments.length === 0) {
        container.innerHTML = `
            <div class="empty-state">
                <i class="fas fa-calendar-times"></i>
                <h3>Nessun Torneo Disponibile</h3>
                <p>Al momento non ci sono tornei attivi. Torna presto per nuove opportunità di gioco!</p>
            </div>
        `;
        return;
    }

<<<<<<< HEAD
    const now = new Date();
    const available = tournaments.filter(t => {
        const start = new Date(t.start_date);
        return t.status !== 'completed' && t.status !== 'cancelled' && start >= now;
    });
    const past = tournaments.filter(t => !available.includes(t));

    if (available.length > 0) {
        const title = document.createElement('h3');
        title.style.cssText = 'color: var(--color-primary); margin-bottom:1.5rem;';
        title.innerHTML = '<i class="fas fa-calendar-alt"></i> Tornei Disponibili';
        container.appendChild(title);
        const timeline = document.createElement('div');
        timeline.className = 'tournaments-timeline';
        available.forEach(t => timeline.appendChild(createTournamentCard(t)));
        container.appendChild(timeline);
    }

    if (past.length > 0) {
        const title = document.createElement('h3');
        title.style.cssText = 'color: var(--color-primary); margin:2rem 0 1.5rem;';
        title.innerHTML = '<i class="fas fa-archive"></i> Tornei Conclusi o Passati';
        container.appendChild(title);
        const pastTimeline = document.createElement('div');
        pastTimeline.className = 'tournaments-timeline';
        past.forEach(t => pastTimeline.appendChild(createTournamentCard(t)));
        container.appendChild(pastTimeline);
=======

>>>>>>> 48943dfb
    }

    showNotification(`${tournaments.length} tornei caricati con successo!`, 'success');
}

function renderMyTournaments(userTournaments) {
    const upcomingContainer = document.getElementById('upcomingTournaments');
    const completedContainer = document.getElementById('completedTournaments');
    // Ensure profile header visible in authenticated context
    const header = document.querySelector('.user-profile-header');
    if (header) header.style.display = '';

    if (!userTournaments || userTournaments.length === 0) {
        upcomingContainer.innerHTML = '';
        completedContainer.innerHTML = '';
        return;
    }

    const now = new Date();
    
    // Group tournaments by status and date
    const upcoming = userTournaments.filter(t => {
        // Se è già marcato come completato o cancellato, non è upcoming
        if (t.status === 'completed' || t.status === 'cancelled') {
            return false;
        }
        
        // Per i tornei D&D multi-sessione, considera solo lo status, non la data
        if (t.category === 'dnd' || t.category === 'D&D') {
            return t.status !== 'completed' && t.status !== 'cancelled';
        }
        
        // Per gli altri tornei, considera la data di fine se disponibile, altrimenti la data di inizio
        const endDate = t.end_date ? new Date(t.end_date) : new Date(t.start_date);
        return endDate >= now;
    }).sort((a, b) => {
        // Ordina i tornei futuri: più vicini alla data odierna in alto
        const dateA = new Date(a.start_date);
        const dateB = new Date(b.start_date);
        return dateA - dateB;
    });
    
    const completed = userTournaments.filter(t => {
        // Se è marcato come completato o cancellato, è completed
        if (t.status === 'completed' || t.status === 'cancelled') {
            return true;
        }
        
        // Per i tornei D&D multi-sessione, considera solo lo status, non la data
        if (t.category === 'dnd' || t.category === 'D&D') {
            return false; // Solo status può determinare se è completato
        }
        
        // Per gli altri tornei, considera la data di fine se disponibile, altrimenti la data di inizio
        const endDate = t.end_date ? new Date(t.end_date) : new Date(t.start_date);
        return endDate < now;
    }).sort((a, b) => {
        // Ordina i tornei passati: più recenti in alto
        const dateA = new Date(a.start_date);
        const dateB = new Date(b.start_date);
        return dateB - dateA;
    });

    // Render upcoming tournaments
    if (upcoming.length > 0) {
        const upcomingCardsHTML = upcoming.map(userTournament => {
            const tid = userTournament.tournament_id || userTournament.id;
            const tournament = tournamentState.tournaments.find(t => t.id === tid) || userTournament;
            if (!tournament) return '';

            const cardHTML = generateTournamentCardHTML(tournament, true);
            const themeClass = getTournamentThemeClass(tournament);

            return `<div class="tournament-card ${themeClass} registered" data-tournament-id="${tournament.id}">${cardHTML}</div>`;
        }).filter(html => html).join('');

        upcomingContainer.innerHTML = `
            <div style="margin-top: 2rem;">
                <div class="timeline-section-divider">
                    <div class="divider-line"></div>
                    <div class="divider-title">
                        <i class="fas fa-calendar-plus"></i>
                        Tornei Futuri Prenotabili (${upcoming.length})
                    </div>
                    <div class="divider-line"></div>
                </div>
                <div class="tournaments-timeline">
                    ${upcomingCardsHTML}
                </div>
            </div>
        `;
    } else {
        upcomingContainer.innerHTML = `
            <div style="margin-top: 2rem;">
                <h3 style="color: var(--color-primary); margin-bottom: 2rem; display: flex; align-items: center; gap: 0.5rem;">
                    <i class="fas fa-calendar-alt"></i>
                    Tornei in Corso e Prossimi
                </h3>
                <div style="text-align: center; padding: 3rem; background: #f8f9fa; border-radius: 12px; color: #666;">
                    <i class="fas fa-calendar-plus" style="font-size: 3rem; margin-bottom: 1rem; opacity: 0.3;"></i>
                    <h4>Nessun torneo in programma</h4>
                    <p>Vai alla sezione "Tutti i Tornei" per iscriverti a nuovi eventi!</p>
                </div>
            </div>
        `;
    }

    // Render completed tournaments
    if (completed.length > 0) {
        const completedCardsHTML = completed.map(userTournament => {
            const tid = userTournament.tournament_id || userTournament.id;
            const tournament = tournamentState.tournaments.find(t => t.id === tid) || userTournament;
            if (!tournament) return '';

            const cardHTML = generateTournamentCardHTML(tournament, true);
            const themeClass = getTournamentThemeClass(tournament);

            return `<div class="tournament-card ${themeClass} completed" data-tournament-id="${tournament.id}">${cardHTML}</div>`;
        }).filter(html => html).join('');

        completedContainer.innerHTML = `
            <div style="margin-top: 3rem;">
                <div class="timeline-section-divider">
                    <div class="divider-line"></div>
                    <div class="divider-title">
                        <i class="fas fa-history"></i>
                        Eventi Completati o Cancellati (${completed.length})
                    </div>
                    <div class="divider-line"></div>
                </div>
                <div class="tournaments-timeline">
                    ${completedCardsHTML}
                </div>
            </div>
        `;
    } else {
        completedContainer.innerHTML = '';
    }
}

function getTournamentThemeClass(tournament) {
    if (!tournament) return 'default-theme';

    const themeMap = {
        'strategy': 'strategy-theme',
        'party': 'party-theme',
        'dnd': 'dnd-theme',
        'card': 'card-theme',
        'racing': 'racing-theme',
        'puzzle': 'puzzle-theme'
    };

    let theme = themeMap[tournament.category] || 'default-theme';

    // Add special D&D class for campaigns
    if (tournament.category === 'dnd' && tournament.format === 'campaign') {
        theme += ' dnd-special';
    }

    return theme;
}

async function createTournamentCard(tournament, isMyTournament = false) {
    const card = document.createElement('div');
    card.className = getTournamentCardClasses(tournament);
    card.dataset.tournamentId = tournament.id;

    card.innerHTML = generateTournamentCardHTML(tournament, isMyTournament);

    // Load D&D content asynchronously if it's a D&D campaign
    if (tournament.category === 'dnd' && tournament.format === 'campaign') {
        const dndContentContainer = card.querySelector(`#dnd-content-${tournament.id}`);
        if (dndContentContainer) {
            try {
                const dndContent = await generateDnDContent(tournament);
                dndContentContainer.innerHTML = dndContent;
            } catch (error) {
                console.error('Error loading D&D content:', error);
                dndContentContainer.innerHTML = '<div style="color: #999; font-style: italic; padding: 1rem;">Errore nel caricamento dei dettagli della campagna</div>';
            }
        }
    }

    return card;
}

function getTournamentCardClasses(tournament) {
    let classes = 'tournament-card';

    // Add theme class
    if (tournament.category) {
        classes += ` ${tournament.category}-theme`;
    }

    // Add special D&D class for campaigns
    if (tournament.category === 'dnd' && tournament.format === 'campaign') {
        classes += ' dnd-special';
    }

    // Add registered state if user is registered
    if (tournamentState.registeredTournaments.has(tournament.id)) {
        classes += ' registered';
    }

    // Add status-based classes
    if (tournament.status === 'completed') {
        classes += ' completed';
    } else if (tournament.status === 'cancelled') {
        classes += ' cancelled';
    } else if (tournament.current_participants >= tournament.max_participants) {
        classes += ' full';
    }

    return classes;
}

function generateTournamentCardHTML(tournament, isMyTournament) {
    const displayDate = getDisplayDate(tournament.start_date);
    const isRegistered = tournamentState.registeredTournaments.has(tournament.id);
    const isAuthenticated = window.SimpleAuth && window.SimpleAuth.isAuthenticated;
    const isRecurring = tournament.is_recurring || tournament.isRecurring;

    return `
        <!-- Tournament Date -->
        <div class="tournament-date${isRecurring ? ' recurring' : ''}">
            <span class="day">${displayDate.day}</span>
            <span class="month">${displayDate.month}</span>
            ${displayDate.showYear ? `<span class="year">${displayDate.year.toString().substr(-2)}</span>` : ''}
        </div>

        <!-- Tournament Header -->
        <div class="tournament-header">
            <div class="tournament-info">
                <h2 class="tournament-title">
                    <i class="fas ${getTournamentIcon(tournament)}"></i>
                    ${tournament.title}
                </h2>
                <div class="tournament-game">
                    ${tournament.gameName || tournament.game_name || 'Gioco da tavolo'}
                    <button class="game-info-btn" onclick="showGameInfo('${tournament.category}', '${(tournament.gameName || tournament.game_name || 'Gioco da tavolo').replace(/['"\\]/g, '\\$&')}', '${tournament.difficulty || ''}', ${tournament.min_participants || tournament.minParticipants || 'null'}, ${tournament.max_participants || tournament.maxParticipants || 'null'}, '${(tournament.start_time || tournament.startTime || '') && (tournament.end_time || tournament.endTime || '') ? `${tournament.start_time || tournament.startTime}-${tournament.end_time || tournament.endTime}` : ''}')">
                        <i class="fas fa-info-circle"></i>
                    </button>
                </div>
                <div class="tournament-tags">
                    ${generateTournamentTags(tournament, isRegistered, isMyTournament)}
                </div>
                <div class="tournament-time">
                    <i class="fas fa-clock"></i>
                    ${formatTournamentTime(tournament)}
                </div>
            </div>
            ${generateTournamentStatus(tournament)}
        </div>

        <!-- Tournament Details -->
<<<<<<< HEAD
        ${tournament.category === 'dnd'
=======

>>>>>>> 48943dfb
            ? generateDnDTournamentDetails(tournament)
            : generateStandardTournamentDetails(tournament)}

        <!-- D&D Campaign Specific Content -->
<<<<<<< HEAD
        ${tournament.category === 'dnd' ? generateDnDContent(tournament) : ''}
=======

>>>>>>> 48943dfb

        <!-- Tournament Actions -->
        ${generateTournamentActions(tournament, isRegistered, isAuthenticated, isMyTournament)}
    `;
}

function generateStandardTournamentDetails(tournament) {
    return `
        <div class="tournament-details">
            <div class="detail-item">
                <div class="detail-icon"><i class="fas fa-users"></i></div>
                <div class="detail-content">
                    <div class="detail-label">Partecipanti</div>
                    <div class="detail-value">${tournament.current_participants || 0} / ${tournament.max_participants || 'N/A'}</div>
                    ${generateParticipantsBar(tournament)}
                </div>
            </div>
            <div class="detail-item">
                <div class="detail-icon"><i class="fas fa-euro-sign"></i></div>
                <div class="detail-content">
                    <div class="detail-label">Quota partecipazione</div>
                    <div class="detail-value">${tournament.entry_fee ? `€${tournament.entry_fee}` : 'Gratuito'}</div>
                </div>
            </div>
            <div class="detail-item">
                <div class="detail-icon"><i class="fas fa-gift"></i></div>
                <div class="detail-content">
                    <div class="detail-label">Premio</div>
                    <div class="detail-value">${getFirstPrize(tournament)}</div>
                </div>
            </div>
            <div class="detail-item">
                <div class="detail-icon"><i class="fas fa-star"></i></div>
                <div class="detail-content">
                    <div class="detail-label">Difficoltà</div>
                    <div class="detail-value">${getDifficultyText(tournament.difficulty)}</div>
                </div>
            </div>
        </div>
    `;
}

function generateDnDTournamentDetails(tournament) {
    const currentSession = tournament.current_session || tournament.currentSession;
    const totalSessions = tournament.total_sessions || tournament.totalSessions;
    const hoursPlayed = tournament.hours_played || tournament.played_hours || tournament.total_hours || tournament.totalHours;
    const currentLevel = tournament.current_level || tournament.currentLevel;
    const setting = tournament.dnd_setting || tournament.setting || tournament.dndSetting;
    return `
        <div class="tournament-details">
            <div class="detail-item">
                <div class="detail-icon"><i class="fas fa-scroll"></i></div>
                <div class="detail-content">
                    <div class="detail-label">Sessione Corrente</div>
                    <div class="detail-value">${currentSession || '?'}${totalSessions ? ` / ${totalSessions}` : ''}</div>
                </div>
            </div>
            <div class="detail-item">
                <div class="detail-icon"><i class="fas fa-hourglass-half"></i></div>
                <div class="detail-content">
                    <div class="detail-label">Ore di Gioco</div>
                    <div class="detail-value">${hoursPlayed || '0h'}</div>
                </div>
            </div>
            <div class="detail-item">
                <div class="detail-icon"><i class="fas fa-level-up-alt"></i></div>
                <div class="detail-content">
                    <div class="detail-label">Livello Gruppo</div>
                    <div class="detail-value">${currentLevel || '?'}°</div>
                </div>
            </div>
            <div class="detail-item">
                <div class="detail-icon"><i class="fas fa-map"></i></div>
                <div class="detail-content">
                    <div class="detail-label">Setting</div>
                    <div class="detail-value">${setting || 'N/D'}</div>
                </div>
            </div>
        </div>
    `;
}

async function generateDnDContent(tournament) {
    // Fetch real character data from API
    let characters = [];
    try {
        const response = await fetch(`/api/tournaments/${tournament.id}/characters`);
        const data = await response.json();
        if (data.success && data.data) {
            characters = data.data;
        }
    } catch (error) {
        console.error('Error fetching characters:', error);
    }

    let safetyTools = tournament.dndSafetyTools || tournament.dnd_safety_tools || [];
    if (typeof safetyTools === 'string') { try { safetyTools = JSON.parse(safetyTools); } catch { safetyTools = []; } }

    const dm = tournament.dungeonMaster || tournament.dungeon_master || '';
    const location = tournament.location || '';
    const playStyle = tournament.play_style || tournament.playStyle || '';
    const requiredExp = tournament.required_experience || tournament.requiredExperience || '';

    const maxSlots = tournament.max_participants || tournament.maxParticipants || 5;
    const emptySlotsCount = Math.max(0, maxSlots - characters.length);

    return `
        <div class="dnd-campaign-info" style="margin: 1.5rem 0; padding: 1.5rem; background: var(--color-dnd-bg); border-radius: 12px; border: 2px solid var(--color-dnd);">
            <div class="campaign-section">
                <h4><i class="fas fa-scroll"></i> Dettagli Campagna</h4>
                <div class="campaign-details-grid">
                    ${dm ? `<div class="campaign-detail-item"><div class="campaign-detail-icon"><i class="fas fa-user-tie"></i></div><div><div class="detail-label">Dungeon Master</div><div class="detail-value">${dm}</div></div></div>` : ''}
                    ${location ? `<div class="campaign-detail-item"><div class="campaign-detail-icon"><i class="fas fa-map-marker-alt"></i></div><div><div class="detail-label">Location</div><div class="detail-value">${location}</div></div></div>` : ''}
                    ${playStyle ? `<div class="campaign-detail-item"><div class="campaign-detail-icon"><i class="fas fa-theater-masks"></i></div><div><div class="detail-label">Stile di Gioco</div><div class="detail-value">${playStyle}</div></div></div>` : ''}
                    ${requiredExp ? `<div class="campaign-detail-item"><div class="campaign-detail-icon"><i class="fas fa-star"></i></div><div><div class="detail-label">Esperienza Richiesta</div><div class="detail-value">${requiredExp}</div></div></div>` : ''}
                </div>
            </div>

            <div class="campaign-section">
                <h4><i class="fas fa-users"></i> Composizione Party</h4>
                <div class="character-avatars">
<<<<<<< HEAD
                    ${(partyComposition || []).map(ch => `
                        <div class="character-avatar ${ch.leader ? 'party-leader' : ''}" onclick="showCharacterBio('${ch.id || ch.characterId || ch.name}')">
                            <img src="${ch.avatar || '/images/avatars/default.png'}" alt="${ch.characterName || ch.name}" onerror="this.src='/images/avatars/default.png'" />
                            ${ch.leader ? `<span class='crown'><i class="fas fa-crown"></i></span>` : ''}
                            <div class="character-tooltip">
                                <strong>${ch.accountName || ch.username || 'Giocatore'}</strong><br/>
                                ${ch.characterName || ch.name || ''}<br/>
                                <em>${ch.gender || ''}</em>
=======

>>>>>>> 48943dfb
                            </div>
                        </div>
                    `).join('')}
                    ${Array.from({ length: emptySlotsCount }).map(() => `
                        <div class="character-avatar empty-slot" onclick="showDnDRegistrationModal('${tournament.id}')">
                            <div class="empty-avatar"><i class="fas fa-plus"></i></div>
                        </div>
                    `).join('')}
                </div>
            </div>

            ${(Array.isArray(tournament.rules) && tournament.rules.length) || (Array.isArray(tournament.included) && tournament.included.length) ? `
            <div class="campaign-section">
                <h4><i class="fas fa-scroll"></i> Regole & Inclusi</h4>
                <div class="campaign-details-grid">
                    ${Array.isArray(tournament.rules) && tournament.rules.length ? `
                        <div class="info-card"><h4><i class="fas fa-gavel"></i> Regole</h4><ul>${tournament.rules.map(r => `<li>${r}</li>`).join('')}</ul></div>` : ''}
                    ${Array.isArray(tournament.included) && tournament.included.length ? `
                        <div class="info-card"><h4><i class="fas fa-gift"></i> Incluso</h4><ul>${tournament.included.map(i => `<li>${i}</li>`).join('')}</ul></div>` : ''}
                    ${Array.isArray(safetyTools) && safetyTools.length ? `
                        <div class="info-card"><h4><i class="fas fa-shield-alt"></i> Safety Tools</h4><ul>${safetyTools.map(s => `<li>${s}</li>`).join('')}</ul></div>` : ''}
                </div>
            </div>` : ''}
        </div>
    `;
}

function generateTournamentTags(tournament, isRegistered, isMyTournament) {
    const tags = [];
    const isCompleted = tournament.status === 'completed';
    const isCancelled = tournament.status === 'cancelled';
    
    // Per i tornei D&D, controlla anche la data se non è esplicitamente completato/cancellato
    const now = new Date();
    const endDate = tournament.end_date ? new Date(tournament.end_date) : new Date(tournament.start_date);
    const isPastDate = (tournament.category !== 'dnd' && tournament.category !== 'D&D') && endDate < now;
    const isTournamentCompleted = isCompleted || isCancelled || isPastDate;

    // Solo per tornei attivi: mostra tag "Iscritto" e badge posti disponibili/completo
    if (isRegistered && !isTournamentCompleted) {
        tags.push('<span class="tag registered"><i class="fas fa-user-check"></i> Iscritto</span>');
    }

    if (tournament.status === 'ongoing') {
        tags.push('<span class="tag ongoing"><i class="fas fa-play"></i> In Corso</span>');
    }
    
    // Mostra badge posti disponibili/completo solo per tornei attivi
    if (!isTournamentCompleted && !isCancelled) {
        const isFull = tournament.current_participants >= tournament.max_participants;
        if (isFull) {
            tags.push('<span class="tag full"><i class="fas fa-users-slash"></i> Completo</span>');
        } else {
            const availableSpots = tournament.max_participants - tournament.current_participants;
            if (availableSpots <= 3) {
                tags.push(`<span class="tag almost-full"><i class="fas fa-clock"></i> ${availableSpots} posti rimasti</span>`);
            } else {
                tags.push('<span class="tag available"><i class="fas fa-check-circle"></i> Posti disponibili</span>');
            }
        }
    }

    if (tournament.category) {
        tags.push(`<span class="tag ${tournament.category}"><i class="fas ${getCategoryIcon(tournament.category)}"></i> ${getCategoryName(tournament.category)}</span>`);
    }

    return tags.join('');
}

function generateTournamentActions(tournament, isRegistered, isAuthenticated, isMyTournament) {
<<<<<<< HEAD
    // Special case for D&D cards: show register + campaign info buttons
    if (tournament.category === 'dnd') {
        if (!isAuthenticated) {
            return `
            <div class="tournament-actions">
                <button class="btn btn-primary" onclick="showAuthPrompt()">
                    <i class="fas fa-user-plus"></i>
                    Accedi per Iscriverti
=======

>>>>>>> 48943dfb
                </button>
                <button class="btn btn-secondary" onclick="showCampaignInfo('${tournament.id}')">
                    <i class="fas fa-scroll"></i>
                    Info Campagna
                </button>
            </div>
        `;
        }

        if (isRegistered) {
            return `
            <div class="tournament-actions">
                <button class="btn btn-success" disabled>
                    <i class="fas fa-check"></i>
                    Già Iscritto
                </button>
                <button class="btn btn-secondary" onclick="showCampaignInfo('${tournament.id}')">
                    <i class="fas fa-scroll"></i>
                    Info Campagna
                </button>
            </div>
        `;
        }

        return `
        <div class="tournament-actions">
<<<<<<< HEAD
            <button class="btn btn-primary" onclick="showDnDRegistrationModal('${tournament.id}')">
                <i class="fas fa-user-plus"></i>
                Richiedi Accesso
=======
>>>>>>> 48943dfb
            </button>
            <button class="btn btn-secondary" onclick="showCampaignInfo('${tournament.id}')">
                <i class="fas fa-scroll"></i>
                Info Campagna
            </button>
        </div>
        `;
    }

<<<<<<< HEAD
    if (tournament.status === 'completed') {
=======
>>>>>>> 48943dfb
        return `
            <div class="tournament-actions">
                <button class="btn btn-secondary" onclick="openTournamentModal('${tournament.id}')">
                    <i class="fas fa-info-circle"></i>
                    Informazioni
                </button>
                <button class="btn btn-danger disabled" disabled>
                    <i class="fas fa-ban"></i>
                    Torneo Cancellato
                </button>
            </div>
        `;
    }

    // Not authenticated users
    if (!isAuthenticated) {
        return `
            <div class="tournament-actions">
                <button class="btn btn-secondary" onclick="openTournamentModal('${tournament.id}')">
                    <i class="fas fa-info-circle"></i>
                    Informazioni
                </button>
                <button class="btn ${(isFull || isRegistrationClosed) ? 'btn-primary disabled' : 'btn-primary'}" 
                        ${(isFull || isRegistrationClosed) ? 'disabled' : ''} 
                        ${(isFull || isRegistrationClosed) ? '' : 'onclick="showAuthPrompt()"'}>
                    <i class="fas fa-user-plus"></i>
                    ${isFull ? 'Al Completo' : isRegistrationClosed ? 'Iscrizioni Chiuse' : 'Accedi per Iscriverti'}
                </button>
            </div>
        `;
    }

    // Already registered users
    if (isRegistered) {
        return `
            <div class="tournament-actions">
                <button class="btn btn-secondary" onclick="openTournamentModal('${tournament.id}')">
                    <i class="fas fa-info-circle"></i>
                    Informazioni
                </button>
                <button class="btn btn-danger" onclick="unregisterFromTournament('${tournament.id}')">
                    <i class="fas fa-times"></i>
                    Cancella Iscrizione
                </button>
            </div>
        `;
    }

    // Default case for authenticated users who can register
    return `
        <div class="tournament-actions">
            <button class="btn btn-secondary" onclick="openTournamentModal('${tournament.id}')">
                <i class="fas fa-info-circle"></i>
                Informazioni
            </button>
            <button class="btn ${(isFull || isRegistrationClosed) ? 'btn-primary disabled' : 'btn-primary'}" 
                    ${(isFull || isRegistrationClosed) ? 'disabled' : ''} 
                    ${(isFull || isRegistrationClosed) ? '' : `onclick="registerForTournament('${tournament.id}')"`}>
                <i class="fas fa-plus"></i>
                ${isFull ? 'Al Completo' : isRegistrationClosed ? 'Iscrizioni Chiuse' : 'Iscriviti'}
            </button>
        </div>
    `;
}

// ==========================================
// UTILITY FUNCTIONS
// ==========================================

function getDisplayDate(dateString) {
    if (!dateString) {
        return {
            day: 'TBD',
            month: 'DATA'
        };
    }

    const date = new Date(dateString);
    if (isNaN(date.getTime())) {
        return {
            day: 'TBD',
            month: 'DATA'
        };
    }

    return {
        day: date.getDate().toString().padStart(2, '0'),
        month: date.toLocaleString('it-IT', { month: 'short' }).toUpperCase()
    };
}

function getTournamentIcon(tournament) {
    const iconMap = {
        'strategy': 'fa-chess',
        'party': 'fa-wine-glass-alt',
        'dnd': 'fa-dragon',
        'card': 'fa-magic',
        'racing': 'fa-flag-checkered',
        'puzzle': 'fa-puzzle-piece'
    };
    return iconMap[tournament.category] || 'fa-trophy';
}

function getCategoryIcon(category) {
    const iconMap = {
        'strategy': 'fa-chess',
        'party': 'fa-wine-glass-alt',
        'dnd': 'fa-dice-d20',
        'card': 'fa-magic',
        'racing': 'fa-flag-checkered',
        'puzzle': 'fa-puzzle-piece'
    };
    return iconMap[category] || 'fa-gamepad';
}

function getCategoryName(category) {
    const nameMap = {
        'strategy': 'Strategia',
        'party': 'Party Game',
        'dnd': 'D&D',
        'card': 'Card Game',
        'racing': 'Racing',
        'puzzle': 'Puzzle'
    };
    return nameMap[category] || 'Gioco';
}

function formatTournamentTime(tournament) {
    if (tournament.is_recurring || tournament.isRecurring) {
        const recurringMap = {
            'weekly': 'Ogni Sabato',
            'monthly': 'Ogni Mese'
        };
        const pattern = recurringMap[tournament.recurring_pattern || tournament.recurringPattern] || 'Ricorrente';
        return `${pattern} • ${tournament.start_time || tournament.startTime || '15:00'} - ${tournament.end_time || tournament.endTime || '19:00'}`;
    }

    const dateString = tournament.start_date || tournament.startDate;
    if (!dateString) {
        return `Data da definire • ${tournament.start_time || tournament.startTime || '20:30'} - ${tournament.end_time || tournament.endTime || '23:00'}`;
    }

    const date = new Date(dateString);
    if (isNaN(date.getTime())) {
        return `Data da definire • ${tournament.start_time || tournament.startTime || '20:30'} - ${tournament.end_time || tournament.endTime || '23:00'}`;
    }

    const dayName = date.toLocaleDateString('it-IT', { weekday: 'long' });
    const dayNumber = date.getDate();
    const month = date.toLocaleDateString('it-IT', { month: 'long' });

    return `${dayName.charAt(0).toUpperCase() + dayName.slice(1)} ${dayNumber} ${month} • ${tournament.start_time || tournament.startTime || '20:30'} - ${tournament.end_time || tournament.endTime || '23:00'}`;
}

function generateParticipantsBar(tournament) {
    if (!tournament.max_participants) return '';

    const current = tournament.current_participants || 0;
    const max = tournament.max_participants;
    const percentage = Math.min((current / max) * 100, 100);
    const progressClass = percentage < 50 ? 'low' : percentage < 80 ? 'medium' : 'high';

    return `
        <div class="participants-bar">
            <div class="participants-progress ${progressClass}" style="width: ${percentage}%"></div>
        </div>
    `;
}

function getFirstPrize(tournament) {
    if (tournament.prizes && Array.isArray(tournament.prizes)) {
        return tournament.prizes[0] || 'Da definire';
    }

    if (tournament.prizes && typeof tournament.prizes === 'string') {
        try {
            const prizes = JSON.parse(tournament.prizes);
            return prizes[0] || 'Da definire';
        } catch (e) {
            return tournament.prizes;
        }
    }

    if (tournament.prize_pool > 0) {
        return `€${tournament.prize_pool}`;
    }

    return 'Partecipazione';
}

function generateTournamentStatus(tournament) {
    const start = new Date(tournament.start_date);
    const now = new Date();
    let statusText = 'Posti disponibili';
    let statusClass = 'available';

    if (tournament.status === 'cancelled') {
        statusText = 'Cancellato';
        statusClass = 'closed';
    } else if (tournament.status === 'completed' || start < now) {
        statusText = 'Concluso';
        statusClass = 'closed';
    } else if (tournament.current_participants >= tournament.max_participants) {
        statusText = 'Pieno';
        statusClass = 'full';
    } else if (tournament.registration_open === false) {
        statusText = 'Iscrizioni chiuse';
        statusClass = 'closed';
    }

    return `<div class="tournament-status ${statusClass}"><i class="fas fa-users"></i> ${statusText}</div>`;
}

function getDifficultyText(difficulty) {
    const difficultyMap = {
        'easy': 'Principiante',
        'medium': 'Intermedio',
        'hard': 'Esperto'
    };
    return difficultyMap[difficulty] || 'Intermedio';
}

// ==========================================
// EVENT HANDLERS (from prototype)
// ==========================================

window.showAllTournaments = function(element = null) {
    if (element) {
        // Update toggle buttons
        document.querySelectorAll('.toggle-btn').forEach(btn => btn.classList.remove('active'));
        element.classList.add('active');
    }

    // Show/hide sections
    document.getElementById('allTournamentsSection').classList.add('active');
    document.getElementById('myTournamentsSection').classList.remove('active');
    document.getElementById('createTournamentSection').classList.remove('active');

    tournamentState.currentView = 'all';
    console.log('📋 Showing all tournaments');
};

window.showMyTournaments = function(element = null) {
    if (element) {
        // Update toggle buttons
        document.querySelectorAll('.toggle-btn').forEach(btn => btn.classList.remove('active'));
        element.classList.add('active');
    }

    // Show/hide sections
    document.getElementById('allTournamentsSection').classList.remove('active');
    document.getElementById('myTournamentsSection').classList.add('active');
    document.getElementById('createTournamentSection').classList.remove('active');

    tournamentState.currentView = 'my';

    // Load user tournaments if authenticated
    if (window.SimpleAuth && window.SimpleAuth.isAuthenticated) {
        loadUserTournaments();
    } else {
        showAuthPromptInMyTournaments();
    }

    console.log('👤 Showing my tournaments');
};

<<<<<<< HEAD
window.showCreateTournament = function(element = null) {
    if (element) {
        document.querySelectorAll('.toggle-btn').forEach(btn => btn.classList.remove('active'));
        element.classList.add('active');
    }

    document.getElementById('allTournamentsSection').classList.remove('active');
    document.getElementById('myTournamentsSection').classList.remove('active');
    document.getElementById('createTournamentSection').classList.add('active');

    tournamentState.currentView = 'create';
    renderCreateTournamentForm();
};

window.registerForTournament = async function(tournamentId, buttonElement = null) {
    const token = localStorage.getItem('authToken') || localStorage.getItem('accessToken');
    if (!window.SimpleAuth || !window.SimpleAuth.isAuthenticated || !token) {
        showAuthPrompt();
        return;
    }

    try {
        const response = await fetch(`/api/tournaments/${tournamentId}/register`, {
            method: 'POST',
            headers: {
                'Authorization': `Bearer ${token}`,
                'Content-Type': 'application/json'
            }
        });

        if (response.status === 401) {
            showAuthPrompt();
            return;
        }

        const data = await response.json();

        if (data.success) {
            showNotification(data.message, 'success');
            tournamentState.registeredTournaments.add(parseInt(tournamentId));
            updateTournamentState(tournamentId, 'register');

            // Show success modal
            showRegistrationSuccessModal(tournamentId);

            // Reload user tournaments if in my tournaments view
            if (tournamentState.currentView === 'my') {
                await loadUserTournaments();
            }
        } else {
            showNotification(data.message, 'error');
        }
    } catch (error) {
        console.error('Error registering for tournament:', error);
        showNotification('Errore durante la registrazione', 'error');
    }
};
=======
>>>>>>> 48943dfb

window.unregisterFromTournament = async function(tournamentId) {
    try {
        const token = localStorage.getItem('authToken') || localStorage.getItem('accessToken');
        const response = await fetch(`/api/tournaments/${tournamentId}/register`, {
            method: 'DELETE',
            headers: {
                'Authorization': `Bearer ${token}`
            }
        });

        const data = await response.json();

        if (data.success) {
            showNotification(data.message, 'success');
            tournamentState.registeredTournaments.delete(parseInt(tournamentId));
            updateTournamentState(tournamentId, 'unregister');

            // Reload user tournaments if in my tournaments view
            if (tournamentState.currentView === 'my') {
                await loadUserTournaments();
            }
        } else {
            showNotification(data.message, 'error');
        }
    } catch (error) {
        console.error('Error unregistering from tournament:', error);
        showNotification('Errore durante la cancellazione', 'error');
    }
};

window.showDnDRegistrationModal = function(tournamentId) {
    if (!window.SimpleAuth || !window.SimpleAuth.isAuthenticated) {
        showAuthPrompt();
        return;
    }
<<<<<<< HEAD

    const modal = document.createElement('div');
    modal.className = 'modal show';
    modal.innerHTML = `
        <div class="modal-content">
            <div class="modal-header">
                <h2 class="modal-title"><i class="fas fa-user-plus"></i> Richiedi Accesso alla Campagna D&D</h2>
                <button class="modal-close" onclick="closeModal(this.closest('.modal'))"><i class="fas fa-times"></i></button>
            </div>
            <div class="modal-body">
                <div class="info-card" style="background: rgba(255, 193, 7, 0.1); border-color: #ffc107; margin-bottom: 1.5rem;">
                    <h4 style="color: #e67e22;"><i class="fas fa-exclamation-triangle"></i> Campagna in Corso</h4>
                    <p>Questa è una campagna D&D già iniziata. La tua richiesta sarà valutata dal party leader.</p>
                </div>
                <div class="info-card" style="margin-bottom: 1.5rem;">
                    <h4><i class="fas fa-envelope"></i> Messaggio per il Party Leader</h4>
                    <textarea id="dndRequestMessage" placeholder="Descrivi la tua esperienza e il personaggio che vorresti inserire..." style="width: 100%; min-height: 120px; padding: 1rem; border: 2px solid #ddd; border-radius: 8px; resize: vertical;"></textarea>
                </div>
                <div style="display: flex; gap: 1rem; justify-content: center; margin-top: 2rem;">
                    <button class="btn btn-secondary" onclick="closeModal(this.closest('.modal'))"><i class="fas fa-times"></i> Annulla</button>
                    <button class="btn btn-primary" onclick="submitDnDRequest(this, '${tournamentId}')"><i class="fas fa-paper-plane"></i> Invia Richiesta</button>
                </div>
            </div>
        </div>`;
    document.getElementById('modalContainer').appendChild(modal);
    document.body.classList.add('modal-open');
    modal.addEventListener('click', (e) => { if (e.target === modal) closeModal(modal); });
};

window.submitDnDRequest = async function(button, tournamentId) {
    const message = document.getElementById('dndRequestMessage').value.trim();
    if (message.length < 50) {
        showNotification('Il messaggio deve contenere almeno 50 caratteri', 'error');
        return;
    }
    try {
        button.disabled = true;
        const res = await fetch(`/api/tournaments/${tournamentId}/request`, {
            method: 'POST',
            headers: {
                'Authorization': `Bearer ${localStorage.getItem('accessToken') || localStorage.getItem('authToken')}`,
                'Content-Type': 'application/json'
            },
            body: JSON.stringify({ message })
        });
        const data = await res.json();
        if (res.ok && data.success !== false) {
            showNotification(data.message || 'Richiesta inviata', 'success');
            tournamentState.registeredTournaments.add(parseInt(tournamentId));
            updateTournamentState(tournamentId, 'register');
            closeModal(button.closest('.modal'));
            if (tournamentState.currentView === 'my') {
                await loadUserTournaments();
            }
        } else {
            showNotification(data.message || 'Errore invio richiesta', 'error');
            button.disabled = false;
        }
    } catch (err) {
        console.error('submitDnDRequest error:', err);
        showNotification('Errore invio richiesta', 'error');
        button.disabled = false;
    }
};

window.openTournamentModal = async function(tournamentId) {
    try {
        const [tRes, pRes] = await Promise.all([
            fetch(`/api/tournaments/${tournamentId}`),
            fetch(`/api/tournaments/${tournamentId}/participants`)
        ]);

        const tData = await tRes.json();
        const pData = pRes.ok ? await pRes.json() : { success: false };

=======
        const tData = await tRes.json();
        const pData = pRes.ok ? await pRes.json() : { success: false };

>>>>>>> 48943dfb
        if (tData.success) {
            const participants = pData.success && pData.data ? pData.data.participants : [];
            createTournamentModal(tData.data, participants);
        } else {
            showNotification('Errore nel caricamento del torneo', 'error');
        }
    } catch (error) {
        console.error('Error loading tournament details:', error);
        showNotification('Errore nel caricamento del torneo', 'error');
    }
};

// Modal with detailed campaign information (based on HTML prototype)
window.showCampaignInfo = function(campaignId) {
    const modal = document.createElement('div');
    modal.className = 'modal show';
    modal.innerHTML = `
        <div class="modal-content" style="max-width: 1000px; width: 90%; max-height: 85vh; overflow-y: auto;">
            <div class="modal-header" style="background: linear-gradient(135deg, var(--color-dnd), #9370db); color: white;">
                <h2 class="modal-title" style="color: white;">
                    <i class="fas fa-dragon"></i>
                    La Maledizione di Strahd - Informazioni Campagna
                </h2>
                <button class="modal-close" style="color: white;" onclick="closeModal(this.closest('.modal'))">
                    <i class="fas fa-times"></i>
                </button>
            </div>
            <div class="modal-body" style="padding: 2rem;">
                <div class="modal-section">
                    <h3><i class="fas fa-scroll"></i> Panoramica della Campagna</h3>
                    <div class="info-card" style="padding: 1.5rem; text-align: center; margin-bottom: 2rem;">
                        <p style="font-size: 1.1rem; line-height: 1.7; color: #666;">
                            <strong>Curse of Strahd</strong> è una delle campagne più iconiche di D&D 5e. I personaggi vengono trascinati nel dominio gotico di Barovia, intrappolati dalle nebbie che circondano questa terra maledetta, dove devono affrontare l'antico vampiro Strahd von Zarovich nel suo castello.
                        </p>
                    </div>
                </div>

                <div class="modal-section">
                    <h3><i class="fas fa-info-circle"></i> Dettagli della Campagna</h3>
                    <div style="display: grid; grid-template-columns: repeat(auto-fit, minmax(300px, 1fr)); gap: 1.5rem;">
                        <div class="info-card">
                            <h4><i class="fas fa-user-tie"></i> Dungeon Master</h4>
                            <div style="display: flex; align-items: center; gap: 1rem; margin-top: 0.8rem;">
                                <img src="/images/avatars/mago.png" style="width: 50px; height: 50px; border-radius: 50%; border: 2px solid var(--color-dnd);">
                                <div>
                                    <strong>Marco \"Il Narratore\" Rossi</strong><br>
                                    <small>5+ anni di esperienza • Specializzato in Horror Gothic</small>
                                </div>
                            </div>
                        </div>

                        <div class="info-card">
                            <h4><i class="fas fa-calendar-alt"></i> Programma</h4>
                            <p><strong>Quando:</strong> Ogni Sabato</p>
                            <p><strong>Orario:</strong> 15:00 - 19:00 (4 ore)</p>
                            <p><strong>Pausa:</strong> 17:00 - 17:15</p>
                            <p><strong>Prossima Sessione:</strong> 12 Gennaio 2025</p>
                        </div>

                        <div class="info-card">
                            <h4><i class="fas fa-map-marker-alt"></i> Ambientazione</h4>
                            <p><strong>Livello Attuale:</strong> 8° Livello</p>
                            <p><strong>Sessioni Completate:</strong> 12/20 (stimato)</p>
                            <p><strong>Ore Giocate:</strong> 48h totali</p>
                            <p><strong>Location:</strong> Barovia - Vallaki</p>
                        </div>

                        <div class="info-card">
                            <h4><i class="fas fa-cogs"></i> Stile di Gioco</h4>
                            <p><i class="fas fa-theater-masks"></i> <strong>Roleplay:</strong> 60%</p>
                            <p><i class="fas fa-sword"></i> <strong>Combattimento:</strong> 30%</p>
                            <p><i class="fas fa-search"></i> <strong>Esplorazione:</strong> 10%</p>
                            <p><strong>Tono:</strong> Horror Gothic Serio</p>
                        </div>
                    </div>
                </div>

                <div class="modal-section">
                    <h3><i class="fas fa-users"></i> Party Attuale (3/4 membri)</h3>
                    <div style="display: grid; grid-template-columns: repeat(auto-fit, minmax(280px, 1fr)); gap: 1.5rem;">
                        <div class="info-card">
                            <div style="display: flex; align-items: center; gap: 1rem; margin-bottom: 1rem;">
                                <div style="position: relative;">
                                    <img src="/images/avatars/dragonide.png" style="width: 60px; height: 60px; border-radius: 50%; border: 3px solid #ffd700;">
                                    <i class="fas fa-crown" style="position: absolute; top: -8px; right: -5px; color: #ffd700; font-size: 1.2rem;"></i>
                                </div>
                                <div>
                                    <h4 style="color: var(--color-dnd); margin-bottom: 0.3rem;">Elena Drakemoor</h4>
                                    <p><strong>Party Leader</strong> • Paladino Dragonide</p>
                                    <small>Tank/Support • Specializzato in protezione gruppo</small>
                                </div>
                            </div>
                        </div>

                        <div class="info-card">
                            <div style="display: flex; align-items: center; gap: 1rem; margin-bottom: 1rem;">
                                <img src="/images/avatars/cacciatore.png" style="width: 60px; height: 60px; border-radius: 50%; border: 3px solid var(--color-dnd);">
                                <div>
                                    <h4 style="color: var(--color-dnd); margin-bottom: 0.3rem;">Marcus Shadowbane</h4>
                                    <p>Ranger Umano • Cacciatore di Mostri</p>
                                    <small>DPS/Scout • Esperto in sopravvivenza</small>
                                </div>
                            </div>
                        </div>

                        <div class="info-card">
                            <div style="display: flex; align-items: center; gap: 1rem; margin-bottom: 1rem;">
                                <img src="/images/avatars/elfo.png" style="width: 60px; height: 60px; border-radius: 50%; border: 3px solid var(--color-dnd);">
                                <div>
                                    <h4 style="color: var(--color-dnd); margin-bottom: 0.3rem;">Lyralei Moonwhisper</h4>
                                    <p>Druida Elfa • Guaritrice</p>
                                    <small>Healer/Utility • Magia della natura</small>
                                </div>
                            </div>
                        </div>

                        <div class="info-card" style="border: 3px dashed var(--color-dnd); text-align: center; display: flex; align-items: center; justify-content: center;">
                            <div>
                                <i class="fas fa-plus" style="font-size: 2rem; color: var(--color-dnd); margin-bottom: 0.5rem;"></i>
                                <h4 style="color: var(--color-dnd);">Slot Libero</h4>
                                <p>Ruolo consigliato: <strong>Wizard/Caster</strong></p>
                                <button class="btn" style="margin-top: 0.8rem; background: var(--color-dnd); color: white; border-color: var(--color-dnd);" onclick="registerForTournament('${campaignId}')">
                                    <i class="fas fa-user-plus"></i>
                                    Candidati
                                </button>
                            </div>
                        </div>
                    </div>
                </div>

                <div class="modal-section">
                    <h3><i class="fas fa-gavel"></i> Regole della Campagna</h3>
                    <div style="display: grid; grid-template-columns: 1fr 1fr; gap: 1.5rem;">
                        <div class="info-card">
                            <h4><i class="fas fa-book"></i> Regole Generali</h4>
                            <ul style="margin-left: 1rem; line-height: 1.6;">
                                <li>Puntualità richiesta (15:00 sharp)</li>
                                <li>Sessioni senza telefoni/distrazioni</li>
                                <li>Rispetto per tutti i giocatori</li>
                                <li>Backup del personaggio richiesto</li>
                                <li>Comunicazione assenze 24h prima</li>
                            </ul>
                        </div>
                        <div class="info-card">
                            <h4><i class="fas fa-dice-d20"></i> Regole di Gioco</h4>
                            <ul style="margin-left: 1rem; line-height: 1.6;">
                                <li>D&D 5e PHB + Xanathar's Guide</li>
                                <li>Point Buy per le statistiche</li>
                                <li>No multi-classing estremo</li>
                                <li>Background deve fits Barovia</li>
                                <li>Morte permanente possibile</li>
                            </ul>
                        </div>
                    </div>
                </div>

                <div class="modal-section">
                    <h3><i class="fas fa-map"></i> Stato Attuale della Campagna</h3>
                    <div class="info-card" style="background: rgba(220, 53, 69, 0.1); border-color: #dc3545; padding: 1.5rem;">
                        <h4 style="color: #dc3545;"><i class="fas fa-exclamation-triangle"></i> Attenzione: Spoiler Alert</h4>
                        <p style="margin-top: 0.8rem;">
                            <strong>Location Attuale:</strong> Il party si trova nella città di Vallaki, dopo aver scoperto i segreti del Burgomaster. Stanno investigando eventi misteriosi legati al Festival del Sole Ardente.
                        </p>
                        <p style="margin-top: 0.5rem;">
                            <strong>Obiettivi Principali:</strong> Trovare un modo per sconfiggere Strahd, liberare Ireena, e scoprire la verità su Barovia.
                        </p>
                    </div>
                </div>

                <div style="display: flex; gap: 1rem; justify-content: center; margin-top: 2rem; padding-top: 1rem; border-top: 2px solid rgba(0,0,0,0.1);">
                    <button class="btn btn-secondary" onclick="closeModal(this.closest('.modal'))">
                        <i class="fas fa-times"></i>
                        Chiudi
                    </button>
                    <button class="btn btn-primary" onclick="registerForTournament('${campaignId}')">
                        <i class="fas fa-user-plus"></i>
                        Richiedi Accesso
                    </button>
                </div>
            </div>
        </div>
    `;

    document.getElementById('modalContainer').appendChild(modal);
    document.body.classList.add('modal-open');
    modal.addEventListener('click', (e) => { if (e.target === modal) closeModal(modal); });
};

window.showGameInfo = function(category, gameName = null, difficulty = null, minPlayers = null, maxPlayers = null, durationStr = '') {
    const nameByCategory = {
        'strategy': 'Gioco di Strategia',
        'party': 'Party Game',
        'card': 'Card Game',
        'dnd': 'Dungeons & Dragons 5e',
        'racing': 'Racing Game',
        'puzzle': 'Puzzle Game'
    };

    const defaultMechanics = {
        'strategy': ['Gestione risorse', 'Pianificazione', 'Tattica a turni', 'Interazione moderata'],
        'party': ['Team play', 'Indizi/Associazioni', 'Ronde veloci', 'Alta interazione'],
        'card': ['Deck/Hand management', 'Combo', 'Draft', 'Tattica'],
        'dnd': ['Narrazione collaborativa', 'Interpretazione', 'Combattimento tattico', 'Progressione personaggio'],
        'racing': ['Spinta fortuna', 'Scelte rapide', 'Ottimizzazione traiettorie'],
        'puzzle': ['Pattern building', 'Ottimizzazione', 'Basso aleatorio']
    };

    const defaultTips = {
        'strategy': 'Perfetto per chi ama la strategia con una curva accessibile ma profonda!',
        'party': 'Ideale per gruppi numerosi che vogliono ridere e rompere il ghiaccio!',
        'card': 'Consigliato a chi ama combo e decisioni rapide con un pizzico di fortuna!',
        'dnd': 'Ottimo per immergersi in storie epiche e vivere avventure con gli amici!',
        'racing': 'Partite rapide e adrenaliniche: perfetto tra un drink e l’altro!',
        'puzzle': 'Per chi adora costruire e ottimizzare senza troppo conflitto diretto.'
    };

    const prettyName = gameName || `Informazioni ${getCategoryName(category)}`;
    const mechanics = defaultMechanics[category] || defaultMechanics['strategy'];
    const tips = defaultTips[category] || defaultTips['strategy'];
    const playersText = (minPlayers && maxPlayers) ? `${minPlayers}-${maxPlayers} giocatori` : (category === 'dnd' ? '3-6 giocatori + DM' : '2-4 giocatori');
    const durationText = durationStr || (category === 'dnd' ? '3-4 ore per sessione' : '60-90 minuti');
    const difficultyText = getDifficultyText(difficulty) || (category === 'party' ? 'Principiante' : 'Intermedio');
    const categoryText = getCategoryName(category);

    const modal = document.createElement('div');
    modal.className = 'modal show';
    modal.innerHTML = `
        <div class="modal-content" style="max-width: 1200px; width: 95%; height: 80vh; max-height: 800px; overflow: hidden; position: relative; display: flex; flex-direction: column;">
            <div class="modal-header" style="padding: 1.5rem 2rem 1rem 2rem; height: 80px; flex-shrink: 0;">
                <h2 class="modal-title">
                    <i class="fas ${getCategoryIcon(category)}"></i>
                    ${prettyName}
                </h2>
                <button class="modal-close" onclick="closeModal(this.closest('.modal'))">
                    <i class="fas fa-times"></i>
                </button>
            </div>
            <div class="modal-body" style="flex: 1; overflow-y: auto; padding: 2rem; padding-bottom: 120px;">
                <div style="display: grid; grid-template-columns: 2fr 1fr; gap: 2rem; min-height: 0;">
                    <div style="display: flex; flex-direction: column; gap: 1.2rem;">
                        <div class="info-card" style="text-align: center; padding: 1.2rem;">
                            <p style="font-size: 1.1rem; color: #666; line-height: 1.5;">${category === 'dnd' ? 'Il più famoso gioco di ruolo fantasy al mondo. Crea il tuo personaggio e vivi avventure epiche!' : 'Scopri le caratteristiche principali di questo gioco e preparati a divertirti!'}</p>
                        </div>

                        <div class="info-card">
                            <h4 style="margin-bottom: 1rem;"><i class="fas fa-cogs"></i> Meccaniche di Gioco</h4>
                            <div style="display: grid; grid-template-columns: 1fr 1fr; gap: 0.5rem;">
                                ${mechanics.map(m => `<div style="padding: 0.6rem; background: rgba(102, 51, 204, 0.1); border-radius: 6px; font-size: 0.85rem; display: flex; align-items: center; gap: 0.5rem;"><i class=\"fas fa-check-circle\" style=\"color: var(--color-success); flex-shrink: 0;\"></i><span>${m}</span></div>`).join('')}
                            </div>
                        </div>

                        <div class="info-card" style="background: rgba(40, 167, 69, 0.1); border-color: #28a745;">
                            <h4 style="color: #28a745; margin-bottom: 0.8rem;"><i class="fas fa-lightbulb"></i> Consiglio del Locale</h4>
                            <p style="font-style: italic; font-size: 0.95rem; line-height: 1.4;">${tips}</p>
                        </div>
                    </div>

                    <div style="display: grid; grid-template-columns: 1fr 1fr; gap: 0.8rem; min-height: 0;">
                        <div class="info-card" style="text-align: center; padding: 0.8rem;">
                            <div style="background: var(--color-primary); color: white; padding: 0.6rem; border-radius: 50%; width: 40px; height: 40px; display: flex; align-items: center; justify-content: center; margin: 0 auto 0.5rem auto;">
                                <i class="fas fa-users" style="font-size: 1rem;"></i>
                            </div>
                            <h4 style="font-size: 0.95rem; margin-bottom: 0.2rem;">Giocatori</h4>
                            <p style="font-size: 0.95rem; font-weight: 600; color: var(--color-primary);">${playersText}</p>
                        </div>

                        <div class="info-card" style="text-align: center; padding: 0.8rem;">
                            <div style="background: var(--color-info); color: white; padding: 0.6rem; border-radius: 50%; width: 40px; height: 40px; display: flex; align-items: center; justify-content: center; margin: 0 auto 0.5rem auto;">
                                <i class="fas fa-clock" style="font-size: 1rem;"></i>
                            </div>
                            <h4 style="font-size: 0.95rem; margin-bottom: 0.2rem;">Durata</h4>
                            <p style="font-size: 0.95rem; font-weight: 600; color: var(--color-info);">${durationText}</p>
                        </div>

                        <div class="info-card" style="text-align: center; padding: 0.8rem;">
                            <div style="background: var(--color-warning); color: white; padding: 0.6rem; border-radius: 50%; width: 40px; height: 40px; display: flex; align-items: center; justify-content: center; margin: 0 auto 0.5rem auto;">
                                <i class="fas fa-signal" style="font-size: 1rem;"></i>
                            </div>
                            <h4 style="font-size: 0.95rem; margin-bottom: 0.2rem;">Difficoltà</h4>
                            <p style="font-size: 0.95rem; font-weight: 600; color: var(--color-warning);">${difficultyText}</p>
                        </div>

                        <div class="info-card" style="text-align: center; padding: 0.8rem;">
                            <div style="background: var(--color-success); color: white; padding: 0.6rem; border-radius: 50%; width: 40px; height: 40px; display: flex; align-items: center; justify-content: center; margin: 0 auto 0.5rem auto;">
                                <i class="fas fa-tag" style="font-size: 1rem;"></i>
                            </div>
                            <h4 style="font-size: 0.95rem; margin-bottom: 0.2rem;">Categoria</h4>
                            <p style="font-size: 0.95rem; font-weight: 600; color: var(--color-success);">${categoryText}</p>
                        </div>
                    </div>
                </div>
            </div>

            <div style="position: absolute; bottom: 1.5rem; left: 50%; transform: translateX(-50%);">
                <button class="btn btn-primary" onclick="closeModal(this.closest('.modal'))">
                    <i class="fas fa-check"></i>
                    Ho Capito!
                </button>
            </div>
        </div>
    `;

    document.getElementById('modalContainer').appendChild(modal);
    document.body.classList.add('modal-open');
    modal.addEventListener('click', (e) => { if (e.target === modal) closeModal(modal); });
};
                </h2>
                <button class="modal-close" onclick="closeModal(this.closest('.modal'))" style="color: white;">
                    <i class="fas fa-times"></i>
                </button>
            </div>
            <div class="modal-body">
                    <div style="flex: 1;">
                        <div class="info-card">
                            <h4><i class="fas fa-id-card"></i> Informazioni Base</h4>
                            <div style="display: grid; grid-template-columns: 1fr 1fr; gap: 1rem; margin-top: 1rem;">
                            </div>
                        </div>
                    </div>
                </div>


<<<<<<< HEAD
window.showCharacterBio = function(characterId) {
    // Find character data from tournaments state
    let character = null;
    (tournamentState.tournaments || []).forEach(t => {
        const party = t.partyComposition || t.party_composition || [];
        const found = party.find(ch => (ch.id || ch.characterId || ch.name) === characterId);
        if (found) character = found;
    });
    if (!character) {
        showNotification('Personaggio non trovato', 'error');
        return;
    }

    const avatar = character.avatar || '/images/avatars/default.png';
    const modal = document.createElement('div');
    modal.className = 'modal show';
    modal.innerHTML = `
        <div class="modal-content" style="max-width: 700px;">
            <div class="modal-header" style="background: linear-gradient(135deg, var(--color-dnd), #9370db); color: white;">
                <h2 class="modal-title" style="color: white;">
                    <i class="fas fa-user"></i>
                    ${character.characterName || character.name}
                </h2>
                <button class="modal-close" onclick="closeModal(this.closest('.modal'))" style="color: white;">
                    <i class="fas fa-times"></i>
                </button>
            </div>
            <div class="modal-body">
                <div style="display: flex; gap: 2rem; margin-bottom: 2rem; align-items: center;">
                    <img src="${avatar}" alt="${character.characterName || character.name}" style="width: 120px; height: 120px; border-radius: 50%; border: 4px solid var(--color-dnd); object-fit: cover;">
                    <div style="flex: 1;">
                        <div class="info-card">
                            <h4><i class="fas fa-id-card"></i> Informazioni Base</h4>
                            <div style="display: grid; grid-template-columns: 1fr 1fr; gap: 1rem; margin-top: 1rem;">
                                ${character.class ? `<div><strong>Classe:</strong> ${character.class}</div>` : ''}
                                ${character.race ? `<div><strong>Razza:</strong> ${character.race}</div>` : ''}
                                ${character.level ? `<div><strong>Livello:</strong> ${character.level}</div>` : ''}
                                ${character.background ? `<div><strong>Background:</strong> ${character.background}</div>` : ''}
                            </div>
                        </div>
                    </div>
                </div>

                ${character.bio ? `<div class="info-card" style="margin-bottom: 1.5rem;"><h4><i class='fas fa-book'></i> Storia del Personaggio</h4><p style='line-height:1.7; margin-top:0.8rem;'>${character.bio}</p></div>` : ''}

=======
>>>>>>> 48943dfb
                <div style="text-align: center; margin-top: 2rem;">
                    <button class="btn btn-primary" onclick="closeModal(this.closest('.modal'))">
                        <i class="fas fa-times"></i>
                        Chiudi
                    </button>
                </div>
            </div>
        </div>
    `;

    document.getElementById('modalContainer').appendChild(modal);
    document.body.classList.add('modal-open');
    modal.addEventListener('click', (e) => { if (e.target === modal) closeModal(modal); });
};

window.showAuthPrompt = function() {
    if (window.SimpleAuth && window.SimpleAuth.showLoginModal) {
        window.SimpleAuth.showLoginModal();
    } else {
        showNotification('Effettua il login per accedere a questa funzione', 'info');
    }
};

window.registerForTournament = async function(tournamentId) {
    try {
        if (!window.SimpleAuth || !window.SimpleAuth.isAuthenticated) {
            showAuthPrompt();
            return;
        }

        const token = localStorage.getItem('authToken') || localStorage.getItem('accessToken');
        if (!token) {
            showAuthPrompt();
            return;
        }

        showNotification('Iscrizione in corso...', 'info');
        
        const response = await fetch(`/api/tournaments/${tournamentId}/register`, {
            method: 'POST',
            headers: {
                'Authorization': `Bearer ${token}`,
                'Content-Type': 'application/json'
            }
        });

        const data = await response.json();
        
        if (response.ok && data.success !== false) {
            if (data.data && data.data.isWaitlist) {
                showNotification(`Aggiunto alla lista d'attesa (posizione ${data.data.position})`, 'success');
            } else {
                showNotification('Iscrizione completata con successo!', 'success');
            }
            
            // Aggiorna lo stato della registrazione
            tournamentState.registeredTournaments.add(parseInt(tournamentId));
            updateTournamentState(tournamentId, 'register');
            
            // Ricarica i tornei per aggiornare i dati
            await loadAllTournaments();
            
            // Se siamo nella vista "I miei tornei", ricarica anche quella
            if (tournamentState.currentView === 'my') {
                await loadUserTournaments();
            }
        } else {
            showNotification(data.message || 'Errore durante l\'iscrizione', 'error');
        }
        
    } catch (error) {
        console.error('Error registering for tournament:', error);
        showNotification('Errore durante l\'iscrizione al torneo', 'error');
    }
};

window.unregisterFromTournament = async function(tournamentId) {
    try {
        if (!window.SimpleAuth || !window.SimpleAuth.isAuthenticated) {
            showAuthPrompt();
            return;
        }

        const token = localStorage.getItem('authToken') || localStorage.getItem('accessToken');
        if (!token) {
            showAuthPrompt();
            return;
        }

        const confirmed = confirm('Sei sicuro di voler cancellare la tua iscrizione a questo torneo?');
        if (!confirmed) return;

        showNotification('Cancellazione in corso...', 'info');
        
        const response = await fetch(`/api/tournaments/${tournamentId}/register`, {
            method: 'DELETE',
            headers: {
                'Authorization': `Bearer ${token}`,
                'Content-Type': 'application/json'
            }
        });

        const data = await response.json();
        
        if (response.ok && data.success !== false) {
            showNotification('Iscrizione cancellata con successo', 'success');
            
            // Aggiorna lo stato della registrazione
            tournamentState.registeredTournaments.delete(parseInt(tournamentId));
            updateTournamentState(tournamentId, 'unregister');
            
            // Ricarica i tornei per aggiornare i dati
            await loadAllTournaments();
        } else {
            showNotification(data.message || 'Errore durante la cancellazione', 'error');
        }
        
    } catch (error) {
        console.error('Error unregistering from tournament:', error);
        showNotification('Errore durante la cancellazione dell\'iscrizione', 'error');
    }
};

// Additional helper functions
window.changeAvatar = async function() {
    try {
        if (!window.SimpleAuth || !window.SimpleAuth.isAuthenticated) {
            showAuthPrompt();
            return;
        }

        const userId = window.SimpleAuth.currentUser?.id;
        const token = localStorage.getItem('authToken') || localStorage.getItem('accessToken');
        if (!userId || !token) {
            showAuthPrompt();
            return;
        }

        const res = await fetch('/api/users/avatars/list', { headers: { 'Authorization': `Bearer ${token}` } });
        if (!res.ok) {
            showNotification('Impossibile caricare gli avatar disponibili', 'error');
            return;
        }
        const data = await res.json();
        const avatars = data.avatars || [];

        const modal = document.createElement('div');
        modal.className = 'modal show';
        modal.innerHTML = `
            <div class="modal-content" style="max-width: 720px;">
                <div class="modal-header">
                    <h2 class="modal-title"><i class="fas fa-user-circle"></i> Scegli un Avatar</h2>
                    <button class="modal-close" onclick="closeModal(this.closest('.modal'))"><i class="fas fa-times"></i></button>
                </div>
                <div class="modal-body">
                    <div class="info-card">
                        <div style="display:grid; grid-template-columns: repeat(auto-fit, minmax(110px, 1fr)); gap: 1rem;">
                            ${avatars.map(av => `
                                <button class="avatar-option" data-avatar-id="${av.id}" style="background:#fff; border:2px solid #e9ecef; border-radius:12px; padding:0.75rem; display:flex; flex-direction:column; align-items:center; gap:0.5rem; cursor:pointer;">
                                    <img src="${av.url}" alt="${av.name}" style="width:72px; height:72px; border-radius:50%; object-fit:cover; border:2px solid var(--color-primary);"/>
                                    <span style="font-size:0.9rem; color:#555;">${av.name}</span>
                                </button>
                            `).join('')}
                        </div>
                    </div>
                </div>
            </div>
        `;

        document.getElementById('modalContainer').appendChild(modal);
        document.body.classList.add('modal-open');
        modal.addEventListener('click', (e) => { if (e.target === modal) closeModal(modal); });

        modal.querySelectorAll('.avatar-option').forEach(btn => {
            btn.addEventListener('click', async (e) => {
                const avatarId = e.currentTarget.getAttribute('data-avatar-id');
                try {
                    const selRes = await fetch(`/api/users/${userId}/avatar/select`, {
                        method: 'POST',
                        headers: {
                            'Authorization': `Bearer ${token}`,
                            'Content-Type': 'application/json'
                        },
                        body: JSON.stringify({ avatarId })
                    });
                    const selData = await selRes.json();
                    if (selRes.ok && selData.success !== false) {
                        const avatarImg = document.querySelector('.profile-avatar');
                        if (avatarImg && selData.avatarUrl) {
                            const cacheBuster = `?t=${Date.now()}`;
                            avatarImg.src = `${selData.avatarUrl}${cacheBuster}`;
                        }
                        if (window.SimpleAuth?.updateNavbarProfileButton) {
                            window.SimpleAuth.updateNavbarProfileButton();
                        }
                        showNotification('Avatar aggiornato con successo', 'success');
                        closeModal(modal);
                    } else {
                        showNotification(selData.message || 'Errore durante l\'aggiornamento avatar', 'error');
                    }
                } catch (err) {
                    console.error('Avatar select error:', err);
                    showNotification('Errore durante l\'aggiornamento avatar', 'error');
                }
            });
        });

    } catch (error) {
        console.error('Error opening avatar selector:', error);
        showNotification('Errore apertura selettore avatar', 'error');
    }
};

window.editField = function(fieldName) {
    showNotification(`Modifica ${fieldName} - Feature in sviluppo`, 'info');
};

window.closeModal = function(modal) {
    modal.classList.remove('show');
    document.body.classList.remove('modal-open');
    setTimeout(() => modal.remove(), 300);
};

// ==========================================
// ADDITIONAL FUNCTIONS
// ==========================================

function updateAllTournamentsRegistrationState() {
    document.querySelectorAll('.tournament-card').forEach(card => {
        const tournamentId = parseInt(card.dataset.tournamentId);

        if (tournamentState.registeredTournaments.has(tournamentId)) {
            card.classList.add('registered');
        } else {
            card.classList.remove('registered');
        }
    });
}

function updateTournamentState(tournamentId, action) {
    const card = document.querySelector(`[data-tournament-id="${tournamentId}"]`);
    if (card) {
        if (action === 'register') {
            card.classList.add('registered');
        } else if (action === 'unregister') {
            card.classList.remove('registered');
        }
    }
}

// ==========================================
// CREATE TOURNAMENT FORM
// ==========================================

function renderCreateTournamentForm() {
    const section = document.getElementById('createTournamentSection');
    if (!section) return;

    section.innerHTML = `
        <form id="tournamentForm" class="tournament-form">
            <div class="form-group">
                <label for="tournamentType">Tipo Torneo</label>
                <select id="tournamentType">
                    <option value="standard">Torneo Normale</option>
                    <option value="dnd">Campagna D&D</option>
                </select>
            </div>
            <div class="form-group">
                <label for="tournamentTitle">Titolo</label>
                <input type="text" id="tournamentTitle" required>
            </div>
            <div class="form-group">
                <label for="tournamentStartDate">Data Inizio</label>
                <input type="date" id="tournamentStartDate" required>
            </div>
            <div class="form-group">
                <label for="tournamentMax">Max Partecipanti</label>
                <input type="number" id="tournamentMax" required>
            </div>
            <div id="dndExtraFields" style="display:none">
                <div class="form-group">
                    <label for="dndDM">Dungeon Master</label>
                    <input type="text" id="dndDM">
                </div>
                <div class="form-group">
                    <label for="dndSetting">Setting</label>
                    <input type="text" id="dndSetting">
                </div>
            </div>
            <button type="submit" class="btn btn-primary" style="margin-top:1rem;">Concludi Operazione</button>
        </form>
    `;

    const typeSelect = document.getElementById('tournamentType');
    typeSelect.addEventListener('change', () => {
        const isDnd = typeSelect.value === 'dnd';
        document.getElementById('dndExtraFields').style.display = isDnd ? '' : 'none';
        document.getElementById('tournamentForm').classList.toggle('dnd-theme', isDnd);
    });

    document.getElementById('tournamentForm').addEventListener('submit', handleCreateTournamentSubmit);
}

async function handleCreateTournamentSubmit(e) {
    e.preventDefault();
    const type = document.getElementById('tournamentType').value;
    const token = localStorage.getItem('authToken') || localStorage.getItem('accessToken');
    if (!token) {
        showAuthPrompt();
        return;
    }

    const body = {
        title: document.getElementById('tournamentTitle').value,
        start_date: document.getElementById('tournamentStartDate').value,
        max_participants: parseInt(document.getElementById('tournamentMax').value) || 0,
        category: type === 'dnd' ? 'dnd' : 'strategy',
        format: type === 'dnd' ? 'campaign' : 'elimination',
        game_id: 1
    };

    if (type === 'dnd') {
        body.dungeon_master = document.getElementById('dndDM').value;
        body.dnd_setting = document.getElementById('dndSetting').value;
    }

    try {
        const res = await fetch('/api/tournaments', {
            method: 'POST',
            headers: {
                'Authorization': `Bearer ${token}`,
                'Content-Type': 'application/json'
            },
            body: JSON.stringify(body)
        });
        const data = await res.json();
        if (data.success) {
            showNotification(data.message, 'success');
            loadAllTournaments();
            showAllTournaments(document.querySelector('.view-toggle .toggle-btn'));
        } else {
            showNotification(data.message || 'Errore creazione torneo', 'error');
        }
    } catch (err) {
        console.error('Error creating tournament:', err);
        showNotification('Errore creazione torneo', 'error');
    }
}

function showRegistrationSuccessModal(tournamentId) {
    const tournament = tournamentState.tournaments.find(t => t.id == tournamentId);
    if (!tournament) return;

    const modal = document.createElement('div');
    modal.className = 'modal show';
    modal.innerHTML = `
        <div class="modal-content" style="max-width: 500px;">
            <div class="modal-header">
                <h2 class="modal-title" style="color: var(--color-success);">
                    <i class="fas fa-check-circle"></i>
                    Iscrizione Confermata!
                </h2>
                <button class="modal-close" onclick="closeModal(this.closest('.modal'))">
                    <i class="fas fa-times"></i>
                </button>
            </div>
            <div class="modal-body" style="text-align: center;">
                <div class="info-card">
                    <p style="font-size: 1.1rem; margin-bottom: 1.5rem;">
                        Ti sei iscritto con successo al torneo:<br>
                        <strong style="color: var(--color-primary);">${tournament.title}</strong>
                    </p>
                    <p style="color: #666; margin-bottom: 1.5rem;">
                        Riceverai una email di conferma con tutti i dettagli.
                    </p>
                    <div style="display: flex; gap: 1rem; justify-content: center;">
                        <button class="btn btn-primary" onclick="showMyTournaments(); closeModal(this.closest('.modal'))">
                            <i class="fas fa-user"></i>
                            I Miei Tornei
                        </button>
                        <button class="btn btn-secondary" onclick="closeModal(this.closest('.modal'))">
                            <i class="fas fa-times"></i>
                            Chiudi
                        </button>
                    </div>
                </div>
            </div>
        </div>
    `;

    document.getElementById('modalContainer').appendChild(modal);
    document.body.classList.add('modal-open');

    modal.addEventListener('click', (e) => {
        if (e.target === modal) closeModal(modal);
    });
}

function createTournamentModal(tournament, participants = []) {
    const modal = document.createElement('div');
    modal.className = 'modal show';

    const isAuthenticated = window.SimpleAuth && window.SimpleAuth.isAuthenticated;
    const isRegistered = tournamentState.registeredTournaments.has(parseInt(tournament.id));

    const participantsHTML = participants.map(p => {
        const name = `${p.first_name || ''} ${p.last_name || ''}`.trim();
        const avatar = p.profile_image || '/images/avatars/default.png';
        return `
            <div class="info-card" style="display: flex; align-items: center; gap: 1rem;">
                <img src="${avatar}" style="width: 40px; height: 40px; border-radius: 50%; border: 2px solid var(--color-primary);">
                <div>
                    <div style="font-weight: bold;">${name}</div>
                </div>
            </div>
        `;
    }).join('');

    const prizesHTML = Array.isArray(tournament.prizes) && tournament.prizes.length
        ? `<h5 style="margin-bottom: 0.5rem;">Premi:</h5><ul style="margin-left: 1rem;">${tournament.prizes.map(prize => `<li>${prize}</li>`).join('')}</ul>`
        : '';

    const rulesHTML = Array.isArray(tournament.rules) && tournament.rules.length
        ? `<div class="info-card"><h4><i class="fas fa-gavel"></i> Regole Principali</h4><ul style="margin-left: 1rem;">${tournament.rules.map(rule => `<li>${rule}</li>`).join('')}</ul></div>`
        : '';

    const includedHTML = Array.isArray(tournament.included) && tournament.included.length
        ? `<div class="modal-section"><h3><i class="fas fa-gift"></i> Cosa è Incluso</h3><div class="info-card"><div style="display: grid; grid-template-columns: repeat(auto-fit, minmax(250px, 1fr)); gap: 1rem;">${tournament.included.map(item => `<div style="display: flex; align-items: center; gap: 0.5rem;"><i class="fas fa-check-circle" style="color: var(--color-success);"></i><span>${item}</span></div>`).join('')}</div></div></div>`
        : '';

    const formatSection = (tournament.format || prizesHTML || rulesHTML)
        ? `<div class="modal-section"><h3><i class="fas fa-cogs"></i> Formato e Regole</h3><div style="display: grid; grid-template-columns: 1fr 1fr; gap: 1.5rem;">${(tournament.format || prizesHTML) ? `<div class="info-card"><h4><i class="fas fa-trophy"></i> Formato Torneo</h4>${tournament.format ? `<p style="margin-bottom: 1rem;">${tournament.format}</p>` : ''}${prizesHTML}</div>` : ''}${rulesHTML}</div></div>`
        : '';

    const playersSection = participants.length
        ? `<div class="modal-section"><h3><i class="fas fa-users"></i> Giocatori Iscritti (${participants.length}/${tournament.maxParticipants || '?'})</h3><div style="display: grid; grid-template-columns: repeat(auto-fit, minmax(200px, 1fr)); gap: 1rem;">${participantsHTML}</div></div>`
        : '';

    const actionButton = isAuthenticated
        ? (isRegistered
            ? `<button class="btn btn-danger" onclick="unregisterFromTournament('${tournament.id}')"><i class="fas fa-times"></i> Cancella Iscrizione</button>`
            : `<button class="btn btn-primary" onclick="registerForTournament('${tournament.id}')"><i class="fas fa-plus"></i> Iscriviti al Torneo</button>`)
        : `<button class="btn btn-primary" onclick="showAuthPrompt()"><i class="fas fa-user-plus"></i> Accedi per Iscriverti</button>`;

    modal.innerHTML = `
        <div class="modal-content" style="max-width: 1000px; width: 90%; max-height: 85vh; overflow-y: auto;">
            <div class="modal-header">
                <h2 class="modal-title">
                    <i class="fas fa-trophy"></i>
                    ${tournament.title}
                </h2>
                <button class="modal-close" onclick="closeModal(this.closest('.modal'))">
                    <i class="fas fa-times"></i>
                </button>
            </div>
            <div class="modal-body">
                <div class="modal-section">
                    <div class="info-card" style="text-align: center; padding: 1.5rem; margin-bottom: 2rem;">
                        <p style="font-size: 1.1rem; line-height: 1.7;">${tournament.description || ''}</p>
                    </div>
                </div>

                <div class="modal-section">
                    <h3><i class="fas fa-info-circle"></i> Dettagli del Torneo</h3>
                    <div class="info-grid">
                        <div class="info-card">
                            <h4><i class="fas fa-gamepad"></i> Gioco</h4>
                            <p><strong>${tournament.gameName || tournament.game_name || ''}</strong></p>
                            ${tournament.category ? `<p>Categoria: ${getCategoryName(tournament.category)}</p>` : ''}
                        </div>

                        <div class="info-card">
                            <h4><i class="fas fa-calendar-alt"></i> Data e Orario</h4>
                            <p><strong>Data:</strong> ${tournament.start_date ? new Date(tournament.start_date).toLocaleDateString('it-IT') : 'Da definire'}</p>
                            <p><strong>Orario:</strong> ${tournament.start_time || ''}${tournament.end_time ? ' - ' + tournament.end_time : ''}</p>
                        </div>

                        <div class="info-card">
                            <h4><i class="fas fa-map-marker-alt"></i> Luogo</h4>
                            <p><strong>Location:</strong> ${tournament.location || 'Da definire'}</p>
                        </div>

                        <div class="info-card">
                            <h4><i class="fas fa-users"></i> Partecipanti</h4>
                            <p><strong>Iscritti:</strong> ${tournament.currentParticipants || 0}/${tournament.maxParticipants || 'N/A'}</p>
                            ${tournament.waitlistCount ? `<p><strong>Lista d'attesa:</strong> ${tournament.waitlistCount}</p>` : ''}
                            <p><strong>Quota:</strong> ${tournament.entryFee ? `€${tournament.entryFee}` : 'Gratuito'}</p>
                        </div>
                    </div>
                </div>

                ${formatSection}

                ${includedHTML}

                ${playersSection}

                <div style="display: flex; gap: 1rem; justify-content: center; margin-top: 2rem; padding-top: 1rem; border-top: 2px solid rgba(0,0,0,0.1);">
                    <button class="btn btn-secondary" onclick="closeModal(this.closest('.modal'))">
                        <i class="fas fa-times"></i> Chiudi
                    </button>
                    ${actionButton}
                </div>
            </div>
        </div>
    `;

    document.getElementById('modalContainer').appendChild(modal);
    document.body.classList.add('modal-open');

    modal.addEventListener('click', (e) => {
        if (e.target === modal) closeModal(modal);
    });
}

function initializeUserProfile() {
    // Load dynamic user badges and statistics from database
    loadUserBadges();
    loadUserStats();
}

function showAuthPromptInMyTournaments() {
    const upcomingContainer = document.getElementById('upcomingTournaments');
    const completedContainer = document.getElementById('completedTournaments');
    // Hide profile header when not authenticated
    const header = document.querySelector('.user-profile-header');
    if (header) header.style.display = 'none';

    const authPromptHTML = `
        <div style="margin-top: 2rem;">
            <div class="auth-prompt">
                <div class="auth-prompt-content">
                    <i class="fas fa-user-lock"></i>
                    <h3 style="font-size: 1.8rem;">Accedi o registrati per vedere i tuoi tornei</h3>
                    <p>Effettua l'accesso per visualizzare le tue iscrizioni e questa sezione.</p>
                </div>
            </div>
        </div>
    `;

    upcomingContainer.innerHTML = authPromptHTML;
    completedContainer.innerHTML = '';
}

function showErrorInContainer(containerId, message) {
    const container = document.getElementById(containerId);
    if (container) {
        container.innerHTML = `
            <div class="error-state">
                <i class="fas fa-exclamation-triangle"></i>
                <h3>Errore di Caricamento</h3>
                <p>${message}</p>
                <button class="btn btn-primary" onclick="window.location.reload()">
                    <i class="fas fa-refresh"></i>
                    Riprova
                </button>
            </div>
        `;
    }
}

function showErrorState(message) {
    const container = document.getElementById('allTournamentsList');
    if (container) {
        showErrorInContainer('allTournamentsList', message);
    }
}

function initScrollAnimations() {
    const observer = new IntersectionObserver((entries) => {
        entries.forEach(entry => {
            if (entry.isIntersecting) {
                entry.target.style.opacity = '1';
                entry.target.style.transform = 'translateX(0)';
            }
        });
    }, { threshold: 0.1 });

    document.querySelectorAll('.tournament-card').forEach(card => {
        card.style.opacity = '0';
        card.style.transform = 'translateX(-50px)';
        card.style.transition = 'opacity 0.6s ease, transform 0.6s ease';
        observer.observe(card);
    });
}
console.log('✅ Tournaments page module loaded successfully');<|MERGE_RESOLUTION|>--- conflicted
+++ resolved
@@ -547,38 +547,6 @@
         `;
         return;
     }
-
-<<<<<<< HEAD
-    const now = new Date();
-    const available = tournaments.filter(t => {
-        const start = new Date(t.start_date);
-        return t.status !== 'completed' && t.status !== 'cancelled' && start >= now;
-    });
-    const past = tournaments.filter(t => !available.includes(t));
-
-    if (available.length > 0) {
-        const title = document.createElement('h3');
-        title.style.cssText = 'color: var(--color-primary); margin-bottom:1.5rem;';
-        title.innerHTML = '<i class="fas fa-calendar-alt"></i> Tornei Disponibili';
-        container.appendChild(title);
-        const timeline = document.createElement('div');
-        timeline.className = 'tournaments-timeline';
-        available.forEach(t => timeline.appendChild(createTournamentCard(t)));
-        container.appendChild(timeline);
-    }
-
-    if (past.length > 0) {
-        const title = document.createElement('h3');
-        title.style.cssText = 'color: var(--color-primary); margin:2rem 0 1.5rem;';
-        title.innerHTML = '<i class="fas fa-archive"></i> Tornei Conclusi o Passati';
-        container.appendChild(title);
-        const pastTimeline = document.createElement('div');
-        pastTimeline.className = 'tournaments-timeline';
-        past.forEach(t => pastTimeline.appendChild(createTournamentCard(t)));
-        container.appendChild(pastTimeline);
-=======
-
->>>>>>> 48943dfb
     }
 
     showNotification(`${tournaments.length} tornei caricati con successo!`, 'success');
@@ -834,20 +802,10 @@
         </div>
 
         <!-- Tournament Details -->
-<<<<<<< HEAD
-        ${tournament.category === 'dnd'
-=======
-
->>>>>>> 48943dfb
             ? generateDnDTournamentDetails(tournament)
             : generateStandardTournamentDetails(tournament)}
 
         <!-- D&D Campaign Specific Content -->
-<<<<<<< HEAD
-        ${tournament.category === 'dnd' ? generateDnDContent(tournament) : ''}
-=======
-
->>>>>>> 48943dfb
 
         <!-- Tournament Actions -->
         ${generateTournamentActions(tournament, isRegistered, isAuthenticated, isMyTournament)}
@@ -969,18 +927,6 @@
             <div class="campaign-section">
                 <h4><i class="fas fa-users"></i> Composizione Party</h4>
                 <div class="character-avatars">
-<<<<<<< HEAD
-                    ${(partyComposition || []).map(ch => `
-                        <div class="character-avatar ${ch.leader ? 'party-leader' : ''}" onclick="showCharacterBio('${ch.id || ch.characterId || ch.name}')">
-                            <img src="${ch.avatar || '/images/avatars/default.png'}" alt="${ch.characterName || ch.name}" onerror="this.src='/images/avatars/default.png'" />
-                            ${ch.leader ? `<span class='crown'><i class="fas fa-crown"></i></span>` : ''}
-                            <div class="character-tooltip">
-                                <strong>${ch.accountName || ch.username || 'Giocatore'}</strong><br/>
-                                ${ch.characterName || ch.name || ''}<br/>
-                                <em>${ch.gender || ''}</em>
-=======
-
->>>>>>> 48943dfb
                             </div>
                         </div>
                     `).join('')}
@@ -1051,18 +997,6 @@
 }
 
 function generateTournamentActions(tournament, isRegistered, isAuthenticated, isMyTournament) {
-<<<<<<< HEAD
-    // Special case for D&D cards: show register + campaign info buttons
-    if (tournament.category === 'dnd') {
-        if (!isAuthenticated) {
-            return `
-            <div class="tournament-actions">
-                <button class="btn btn-primary" onclick="showAuthPrompt()">
-                    <i class="fas fa-user-plus"></i>
-                    Accedi per Iscriverti
-=======
-
->>>>>>> 48943dfb
                 </button>
                 <button class="btn btn-secondary" onclick="showCampaignInfo('${tournament.id}')">
                     <i class="fas fa-scroll"></i>
@@ -1089,12 +1023,6 @@
 
         return `
         <div class="tournament-actions">
-<<<<<<< HEAD
-            <button class="btn btn-primary" onclick="showDnDRegistrationModal('${tournament.id}')">
-                <i class="fas fa-user-plus"></i>
-                Richiedi Accesso
-=======
->>>>>>> 48943dfb
             </button>
             <button class="btn btn-secondary" onclick="showCampaignInfo('${tournament.id}')">
                 <i class="fas fa-scroll"></i>
@@ -1103,11 +1031,6 @@
         </div>
         `;
     }
-
-<<<<<<< HEAD
-    if (tournament.status === 'completed') {
-=======
->>>>>>> 48943dfb
         return `
             <div class="tournament-actions">
                 <button class="btn btn-secondary" onclick="openTournamentModal('${tournament.id}')">
@@ -1374,66 +1297,6 @@
     console.log('👤 Showing my tournaments');
 };
 
-<<<<<<< HEAD
-window.showCreateTournament = function(element = null) {
-    if (element) {
-        document.querySelectorAll('.toggle-btn').forEach(btn => btn.classList.remove('active'));
-        element.classList.add('active');
-    }
-
-    document.getElementById('allTournamentsSection').classList.remove('active');
-    document.getElementById('myTournamentsSection').classList.remove('active');
-    document.getElementById('createTournamentSection').classList.add('active');
-
-    tournamentState.currentView = 'create';
-    renderCreateTournamentForm();
-};
-
-window.registerForTournament = async function(tournamentId, buttonElement = null) {
-    const token = localStorage.getItem('authToken') || localStorage.getItem('accessToken');
-    if (!window.SimpleAuth || !window.SimpleAuth.isAuthenticated || !token) {
-        showAuthPrompt();
-        return;
-    }
-
-    try {
-        const response = await fetch(`/api/tournaments/${tournamentId}/register`, {
-            method: 'POST',
-            headers: {
-                'Authorization': `Bearer ${token}`,
-                'Content-Type': 'application/json'
-            }
-        });
-
-        if (response.status === 401) {
-            showAuthPrompt();
-            return;
-        }
-
-        const data = await response.json();
-
-        if (data.success) {
-            showNotification(data.message, 'success');
-            tournamentState.registeredTournaments.add(parseInt(tournamentId));
-            updateTournamentState(tournamentId, 'register');
-
-            // Show success modal
-            showRegistrationSuccessModal(tournamentId);
-
-            // Reload user tournaments if in my tournaments view
-            if (tournamentState.currentView === 'my') {
-                await loadUserTournaments();
-            }
-        } else {
-            showNotification(data.message, 'error');
-        }
-    } catch (error) {
-        console.error('Error registering for tournament:', error);
-        showNotification('Errore durante la registrazione', 'error');
-    }
-};
-=======
->>>>>>> 48943dfb
 
 window.unregisterFromTournament = async function(tournamentId) {
     try {
@@ -1470,87 +1333,9 @@
         showAuthPrompt();
         return;
     }
-<<<<<<< HEAD
-
-    const modal = document.createElement('div');
-    modal.className = 'modal show';
-    modal.innerHTML = `
-        <div class="modal-content">
-            <div class="modal-header">
-                <h2 class="modal-title"><i class="fas fa-user-plus"></i> Richiedi Accesso alla Campagna D&D</h2>
-                <button class="modal-close" onclick="closeModal(this.closest('.modal'))"><i class="fas fa-times"></i></button>
-            </div>
-            <div class="modal-body">
-                <div class="info-card" style="background: rgba(255, 193, 7, 0.1); border-color: #ffc107; margin-bottom: 1.5rem;">
-                    <h4 style="color: #e67e22;"><i class="fas fa-exclamation-triangle"></i> Campagna in Corso</h4>
-                    <p>Questa è una campagna D&D già iniziata. La tua richiesta sarà valutata dal party leader.</p>
-                </div>
-                <div class="info-card" style="margin-bottom: 1.5rem;">
-                    <h4><i class="fas fa-envelope"></i> Messaggio per il Party Leader</h4>
-                    <textarea id="dndRequestMessage" placeholder="Descrivi la tua esperienza e il personaggio che vorresti inserire..." style="width: 100%; min-height: 120px; padding: 1rem; border: 2px solid #ddd; border-radius: 8px; resize: vertical;"></textarea>
-                </div>
-                <div style="display: flex; gap: 1rem; justify-content: center; margin-top: 2rem;">
-                    <button class="btn btn-secondary" onclick="closeModal(this.closest('.modal'))"><i class="fas fa-times"></i> Annulla</button>
-                    <button class="btn btn-primary" onclick="submitDnDRequest(this, '${tournamentId}')"><i class="fas fa-paper-plane"></i> Invia Richiesta</button>
-                </div>
-            </div>
-        </div>`;
-    document.getElementById('modalContainer').appendChild(modal);
-    document.body.classList.add('modal-open');
-    modal.addEventListener('click', (e) => { if (e.target === modal) closeModal(modal); });
-};
-
-window.submitDnDRequest = async function(button, tournamentId) {
-    const message = document.getElementById('dndRequestMessage').value.trim();
-    if (message.length < 50) {
-        showNotification('Il messaggio deve contenere almeno 50 caratteri', 'error');
-        return;
-    }
-    try {
-        button.disabled = true;
-        const res = await fetch(`/api/tournaments/${tournamentId}/request`, {
-            method: 'POST',
-            headers: {
-                'Authorization': `Bearer ${localStorage.getItem('accessToken') || localStorage.getItem('authToken')}`,
-                'Content-Type': 'application/json'
-            },
-            body: JSON.stringify({ message })
-        });
-        const data = await res.json();
-        if (res.ok && data.success !== false) {
-            showNotification(data.message || 'Richiesta inviata', 'success');
-            tournamentState.registeredTournaments.add(parseInt(tournamentId));
-            updateTournamentState(tournamentId, 'register');
-            closeModal(button.closest('.modal'));
-            if (tournamentState.currentView === 'my') {
-                await loadUserTournaments();
-            }
-        } else {
-            showNotification(data.message || 'Errore invio richiesta', 'error');
-            button.disabled = false;
-        }
-    } catch (err) {
-        console.error('submitDnDRequest error:', err);
-        showNotification('Errore invio richiesta', 'error');
-        button.disabled = false;
-    }
-};
-
-window.openTournamentModal = async function(tournamentId) {
-    try {
-        const [tRes, pRes] = await Promise.all([
-            fetch(`/api/tournaments/${tournamentId}`),
-            fetch(`/api/tournaments/${tournamentId}/participants`)
-        ]);
-
         const tData = await tRes.json();
         const pData = pRes.ok ? await pRes.json() : { success: false };
 
-=======
-        const tData = await tRes.json();
-        const pData = pRes.ok ? await pRes.json() : { success: false };
-
->>>>>>> 48943dfb
         if (tData.success) {
             const participants = pData.success && pData.data ? pData.data.participants : [];
             createTournamentModal(tData.data, participants);
@@ -1872,55 +1657,6 @@
                     </div>
                 </div>
 
-
-<<<<<<< HEAD
-window.showCharacterBio = function(characterId) {
-    // Find character data from tournaments state
-    let character = null;
-    (tournamentState.tournaments || []).forEach(t => {
-        const party = t.partyComposition || t.party_composition || [];
-        const found = party.find(ch => (ch.id || ch.characterId || ch.name) === characterId);
-        if (found) character = found;
-    });
-    if (!character) {
-        showNotification('Personaggio non trovato', 'error');
-        return;
-    }
-
-    const avatar = character.avatar || '/images/avatars/default.png';
-    const modal = document.createElement('div');
-    modal.className = 'modal show';
-    modal.innerHTML = `
-        <div class="modal-content" style="max-width: 700px;">
-            <div class="modal-header" style="background: linear-gradient(135deg, var(--color-dnd), #9370db); color: white;">
-                <h2 class="modal-title" style="color: white;">
-                    <i class="fas fa-user"></i>
-                    ${character.characterName || character.name}
-                </h2>
-                <button class="modal-close" onclick="closeModal(this.closest('.modal'))" style="color: white;">
-                    <i class="fas fa-times"></i>
-                </button>
-            </div>
-            <div class="modal-body">
-                <div style="display: flex; gap: 2rem; margin-bottom: 2rem; align-items: center;">
-                    <img src="${avatar}" alt="${character.characterName || character.name}" style="width: 120px; height: 120px; border-radius: 50%; border: 4px solid var(--color-dnd); object-fit: cover;">
-                    <div style="flex: 1;">
-                        <div class="info-card">
-                            <h4><i class="fas fa-id-card"></i> Informazioni Base</h4>
-                            <div style="display: grid; grid-template-columns: 1fr 1fr; gap: 1rem; margin-top: 1rem;">
-                                ${character.class ? `<div><strong>Classe:</strong> ${character.class}</div>` : ''}
-                                ${character.race ? `<div><strong>Razza:</strong> ${character.race}</div>` : ''}
-                                ${character.level ? `<div><strong>Livello:</strong> ${character.level}</div>` : ''}
-                                ${character.background ? `<div><strong>Background:</strong> ${character.background}</div>` : ''}
-                            </div>
-                        </div>
-                    </div>
-                </div>
-
-                ${character.bio ? `<div class="info-card" style="margin-bottom: 1.5rem;"><h4><i class='fas fa-book'></i> Storia del Personaggio</h4><p style='line-height:1.7; margin-top:0.8rem;'>${character.bio}</p></div>` : ''}
-
-=======
->>>>>>> 48943dfb
                 <div style="text-align: center; margin-top: 2rem;">
                     <button class="btn btn-primary" onclick="closeModal(this.closest('.modal'))">
                         <i class="fas fa-times"></i>
