// ==========================================
// TOURNAMENTS PAGE - Dice & Drink
// Converted from HTML prototype to JS module
// ==========================================

// Simple notification function
function showNotification(message, type = 'info') {
    if (window.CustomNotifications) {
        const title = type === 'success' ? 'Successo' : type === 'error' ? 'Errore' : 'Info';
        window.CustomNotifications.show(title, message, type);
    } else {
        alert(message);
    }
}

// State management for tournaments
let tournamentState = {
    registeredTournaments: new Set(),
    completedTournaments: new Set(),
    currentView: 'all', // 'all' or 'my'
    userProfile: null,
    tournaments: []
};

// ==========================================
// MAIN PAGE FUNCTION
// ==========================================

export function showTournaments() {
    console.log('🏆 Loading tournaments page...');

    const content = document.getElementById('content');
    if (!content) {
        console.error('❌ Content element not found!');
        return;
    }

    content.innerHTML = '';

    // Create tournaments page structure
    const tournamentsPage = document.createElement('div');
    tournamentsPage.className = 'tournaments-page';
    tournamentsPage.innerHTML = generateTournamentsHTML();

    content.appendChild(tournamentsPage);

    // Initialize the page
    initializeTournamentsPage();
}

function generateTournamentsHTML() {
    return `
        <div class="container">
            <!-- Header -->
            <div class="tournaments-header">
                <h1>
                    <i class="fas fa-trophy"></i>
                    Tornei Dice & Drink
                </h1>
                <p>Partecipa ai nostri tornei di giochi da tavolo e divertiti con altri appassionati!</p>

                <!-- View Toggle -->
                <div class="view-toggle">
                    <button class="toggle-btn active" onclick="showAllTournaments(this)">
                        <i class="fas fa-list"></i>
                        Tutti i Tornei
                    </button>
                    <button class="toggle-btn" onclick="showMyTournaments(this)">
                        <i class="fas fa-user"></i>
                        I Miei Tornei
                    </button>
                </div>
            </div>

            <!-- I Miei Tornei Section -->
            <div class="my-tournaments-section" id="myTournamentsSection">
                <!-- User Profile Header -->
                <div class="user-profile-header">
                    <div class="user-profile-row">
                        <div class="user-avatar-block">
                            <div class="avatar-frame">
                                <img src="/images/avatars/cacciatore.png" alt="Foto profilo" class="profile-avatar">
                                <button type="button" class="avatar-change-btn" onclick="changeAvatar()">
                                    <i class="fas fa-camera"></i>
                                </button>
                            </div>
                        </div>
                        <div class="user-fields">
                            <div class="user-field">
                                <div class="field-label">
                                    <i class="fas fa-user"></i>
                                    Nome
                                </div>
                                <div class="field-value" id="username">Marco Rossi</div>
                                <button type="button" class="field-edit-btn" onclick="editField('username')">
                                    <i class="fas fa-pen"></i>
                                </button>
                            </div>
                            <div class="user-field">
                                <div class="field-label">
                                    <i class="fas fa-envelope"></i>
                                    Email
                                </div>
                                <div class="field-value" id="email">marco.rossi@email.com</div>
                                <button type="button" class="field-edit-btn" onclick="editField('email')">
                                    <i class="fas fa-pen"></i>
                                </button>
                            </div>
                            <div class="user-field">
                                <div class="field-label">
                                    <i class="fas fa-phone"></i>
                                    Telefono
                                </div>
                                <div class="field-value" id="phone">+39 333 123 4567</div>
                                <button type="button" class="field-edit-btn" onclick="editField('phone')">
                                    <i class="fas fa-pen"></i>
                                </button>
                            </div>
                        </div>
                    </div>

                    <!-- Badges Section -->
                    <div class="badges-section">
                        <h3 class="badges-title">
                            <i class="fas fa-award"></i>
                            Coccarde e Riconoscimenti
                        </h3>
                        <div class="badges-grid" id="userBadges">
                            <!-- Populated dynamically -->
                        </div>
                    </div>

                    <!-- Stats Section -->
                    <div class="stats-section">
                        <h3 class="stats-title">
                            <i class="fas fa-chart-bar"></i>
                            Le Tue Statistiche
                        </h3>
                        <div class="stats-grid" id="userStats">
                            <!-- Populated dynamically -->
                        </div>
                    </div>
                </div>

                <!-- My Tournaments List -->
                <div id="upcomingTournaments">
                    <!-- Populated dynamically -->
                </div>

                <!-- Completed Tournaments -->
                <div id="completedTournaments">
                    <!-- Populated dynamically -->
                </div>
            </div>

            <!-- Tutti i Tornei Section -->
            <div class="all-tournaments-section active" id="allTournamentsSection">
                <div class="tournaments-timeline" id="allTournamentsList">
                    <div class="loading-placeholder" style="text-align: center; padding: 3rem; color: #666;">
                        <i class="fas fa-spinner fa-spin" style="font-size: 2rem; margin-bottom: 1rem;"></i>
                        <p>Caricamento tornei in corso...</p>
                    </div>
                </div>
            </div>
        </div>

        <!-- Modal Container -->
        <div id="modalContainer"></div>
    `;
}

// ==========================================
// INITIALIZATION
// ==========================================

async function initializeTournamentsPage() {
    try {
        console.log('🔄 Initializing tournaments system...');

        // Load user profile if authenticated
        await loadUserProfile();

        // Load tournaments
        await loadAllTournaments();

        // Initialize user badges and stats
        initializeUserProfile();

        // Setup scroll animations
        setTimeout(initScrollAnimations, 100);

        // React to auth events to keep UI in sync
        document.removeEventListener('userLoggedIn', handleAuthLoginEvent);
        document.removeEventListener('userLoggedOut', handleAuthLogoutEvent);
        document.addEventListener('userLoggedIn', handleAuthLoginEvent);
        document.addEventListener('userLoggedOut', handleAuthLogoutEvent);

        console.log('✅ Tournaments page loaded successfully!');

    } catch (error) {
        console.error('❌ Error initializing tournaments:', error);
        showErrorState('Errore durante il caricamento dei tornei');
    }
}

function handleAuthLoginEvent() {
    // Reload user profile and tournaments state
    loadUserProfile().then(() => {
        if (tournamentState.currentView === 'my') {
            loadUserTournaments();
        }
        updateAllTournamentsRegistrationState();
    });
}

function handleAuthLogoutEvent() {
    // Clear state and show prompt in My Tournaments
    tournamentState.userProfile = null;
    tournamentState.registeredTournaments.clear();
    updateAllTournamentsRegistrationState();
    if (tournamentState.currentView === 'my') {
        showAuthPromptInMyTournaments();
    }
}

// ==========================================
// DATA LOADING
// ==========================================

async function loadUserProfile() {
    try {
        if (window.SimpleAuth && window.SimpleAuth.isAuthenticated) {
            const user = window.SimpleAuth.currentUser;
            if (user) {
                tournamentState.userProfile = user;

                // Update user fields
                updateUserProfileDisplay(user);
                // Sync extra profile info (phone, avatar) from API
                await fetchAndSyncUserDetails(user.id);

                // Load user tournaments
                await loadUserTournaments();
            }
        }
    } catch (error) {
        console.error('Error loading user profile:', error);
    }
}

function updateUserProfileDisplay(user) {
    const usernameEl = document.getElementById('username');
    const emailEl = document.getElementById('email');
    const memberSinceEl = document.getElementById('memberSince');
    const phoneEl = document.getElementById('phone');
    const avatarImg = document.querySelector('.profile-avatar');

    if (usernameEl) usernameEl.textContent = `${user.first_name} ${user.last_name}`;
    if (emailEl) emailEl.textContent = user.email;
    if (memberSinceEl) {
        const date = new Date(user.created_at || Date.now());
        memberSinceEl.textContent = date.toLocaleDateString('it-IT', { year: 'numeric', month: 'short' });
    }
    if (phoneEl && user.phone) phoneEl.textContent = user.phone;
    if (avatarImg && user.profileImage) avatarImg.src = user.profileImage;
}

async function fetchAndSyncUserDetails(userId) {
    try {
        const token = localStorage.getItem('authToken') || localStorage.getItem('accessToken');
        if (!token || !userId) return;
        const [profileRes, avatarRes] = await Promise.all([
            fetch(`/api/users/${userId}`, { headers: { 'Authorization': `Bearer ${token}` } }),
            fetch(`/api/users/${userId}/avatar`, { headers: { 'Authorization': `Bearer ${token}` } })
        ]);
        if (profileRes.ok) {
            const profileData = await profileRes.json();
            const u = profileData.user || {};
            const usernameEl = document.getElementById('username');
            const emailEl = document.getElementById('email');
            const phoneEl = document.getElementById('phone');
            if (usernameEl) usernameEl.textContent = `${u.firstName || u.first_name || ''} ${u.lastName || u.last_name || ''}`.trim();
            if (emailEl && u.email) emailEl.textContent = u.email;
            if (phoneEl && (u.phone || u.phone_number)) phoneEl.textContent = u.phone || u.phone_number;
        }
        if (avatarRes.ok) {
            const avatarData = await avatarRes.json();
            const avatarImg = document.querySelector('.profile-avatar');
            if (avatarImg && avatarData.avatarUrl) {
                const cacheBuster = `?t=${Date.now()}`;
                avatarImg.src = `${avatarData.avatarUrl}${cacheBuster}`;
            }
        }
        // Ensure profile header visible for authenticated users
        const header = document.querySelector('.user-profile-header');
        if (header) header.style.display = '';
    } catch (e) {
        console.warn('Failed syncing user details:', e);
    }
}

async function loadAllTournaments() {
    try {
        console.log('📡 Fetching tournaments from API...');
        const response = await fetch('/api/tournaments?orderBy=start_date&orderDir=ASC');

        if (!response.ok) {
            throw new Error(`HTTP ${response.status}: ${response.statusText}`);
        }

        const data = await response.json();
        console.log('📊 Tournaments data received:', data);

        if (data.success && data.data) {
            tournamentState.tournaments = data.data;
            renderAllTournaments(data.data);
        } else {
            throw new Error(data.message || 'Failed to load tournaments');
        }

    } catch (error) {
        console.error('❌ Error loading tournaments:', error);
        showErrorInContainer('allTournamentsList', `Errore nel caricamento dei tornei: ${error.message}`);
    }
}

async function loadUserTournaments() {
    if (!window.SimpleAuth || !window.SimpleAuth.isAuthenticated) {
        showAuthPromptInMyTournaments();
        return;
    }

    try {
        const response = await fetch('/api/tournaments/user/my', {
            headers: {
                'Authorization': `Bearer ${localStorage.getItem('accessToken') || localStorage.getItem('authToken')}`
            }
        });

        if (response.ok) {
            const data = await response.json();
            if (data.success) {
                // Update registered tournaments state
                tournamentState.registeredTournaments.clear();
                data.data.forEach(item => {
                    const tid = item.tournament_id || item.id; // DAO returns t.* (id) for joined rows
                    if (tid) tournamentState.registeredTournaments.add(parseInt(tid));
                });

                renderMyTournaments(data.data);
                updateAllTournamentsRegistrationState();

                // Ensure profile header is visible when logged-in view is shown
                const header = document.querySelector('.user-profile-header');
                if (header) header.style.display = '';
            }
        }
    } catch (error) {
        console.error('Error loading user tournaments:', error);
    }
}

// ==========================================
// RENDERING FUNCTIONS
// ==========================================

function renderAllTournaments(tournaments) {
    const container = document.getElementById('allTournamentsList');
    container.innerHTML = '';

    if (!tournaments || tournaments.length === 0) {
        container.innerHTML = `
            <div class="empty-state">
                <i class="fas fa-calendar-times"></i>
                <h3>Nessun Torneo Disponibile</h3>
                <p>Al momento non ci sono tornei attivi. Torna presto per nuove opportunità di gioco!</p>
            </div>
        `;
        return;
    }

    tournaments.forEach(tournament => {
        const tournamentCard = createTournamentCard(tournament);
        container.appendChild(tournamentCard);
    });

    showNotification(`${tournaments.length} tornei caricati con successo!`, 'success');
}

function renderMyTournaments(userTournaments) {
    const upcomingContainer = document.getElementById('upcomingTournaments');
    const completedContainer = document.getElementById('completedTournaments');
    // Ensure profile header visible in authenticated context
    const header = document.querySelector('.user-profile-header');
    if (header) header.style.display = '';

    if (!userTournaments || userTournaments.length === 0) {
        upcomingContainer.innerHTML = '';
        completedContainer.innerHTML = '';
        return;
    }

    // Group tournaments by status
    const upcoming = userTournaments.filter(t => t.status !== 'completed');
    const completed = userTournaments.filter(t => t.status === 'completed');

    // Render upcoming tournaments
    if (upcoming.length > 0) {
        const upcomingCardsHTML = upcoming.map(userTournament => {
            const tid = userTournament.tournament_id || userTournament.id;
            const tournament = tournamentState.tournaments.find(t => t.id === tid) || userTournament;
            if (!tournament) return '';

            const cardHTML = generateTournamentCardHTML(tournament, true);
            const themeClass = getTournamentThemeClass(tournament);

            return `<div class="tournament-card ${themeClass} registered" data-tournament-id="${tournament.id}">${cardHTML}</div>`;
        }).filter(html => html).join('');

        upcomingContainer.innerHTML = `
            <div style="margin-top: 2rem;">
                <h3 style="color: var(--color-primary); margin-bottom: 2rem; display: flex; align-items: center; gap: 0.5rem;">
                    <i class="fas fa-calendar-alt"></i>
                    Tornei in Corso e Prossimi (${upcoming.length})
                </h3>
                <div class="tournaments-timeline">
                    ${upcomingCardsHTML}
                </div>
            </div>
        `;
    } else {
        upcomingContainer.innerHTML = `
            <div style="margin-top: 2rem;">
                <h3 style="color: var(--color-primary); margin-bottom: 2rem; display: flex; align-items: center; gap: 0.5rem;">
                    <i class="fas fa-calendar-alt"></i>
                    Tornei in Corso e Prossimi
                </h3>
                <div style="text-align: center; padding: 3rem; background: #f8f9fa; border-radius: 12px; color: #666;">
                    <i class="fas fa-calendar-plus" style="font-size: 3rem; margin-bottom: 1rem; opacity: 0.3;"></i>
                    <h4>Nessun torneo in programma</h4>
                    <p>Vai alla sezione "Tutti i Tornei" per iscriverti a nuovi eventi!</p>
                </div>
            </div>
        `;
    }

    // Render completed tournaments
    if (completed.length > 0) {
        const completedCardsHTML = completed.map(userTournament => {
            const tid = userTournament.tournament_id || userTournament.id;
            const tournament = tournamentState.tournaments.find(t => t.id === tid) || userTournament;
            if (!tournament) return '';

            const cardHTML = generateTournamentCardHTML(tournament, true);
            const themeClass = getTournamentThemeClass(tournament);

            return `<div class="tournament-card ${themeClass} completed" data-tournament-id="${tournament.id}">${cardHTML}</div>`;
        }).filter(html => html).join('');

        completedContainer.innerHTML = `
            <div style="margin-top: 3rem;">
                <h3 style="color: var(--color-primary); margin-bottom: 2rem; display: flex; align-items: center; gap: 0.5rem;">
                    <i class="fas fa-trophy"></i>
                    Tornei Conclusi (${completed.length})
                </h3>
                <div class="tournaments-timeline">
                    ${completedCardsHTML}
                </div>
            </div>
        `;
    } else {
        completedContainer.innerHTML = '';
    }
}

function getTournamentThemeClass(tournament) {
    if (!tournament) return 'default-theme';

    const themeMap = {
        'strategy': 'strategy-theme',
        'party': 'party-theme',
        'dnd': 'dnd-theme',
        'card': 'card-theme',
        'racing': 'racing-theme',
        'puzzle': 'puzzle-theme'
    };

    let theme = themeMap[tournament.category] || 'default-theme';

    // Add special D&D class for campaigns
    if (tournament.category === 'dnd' && tournament.format === 'campaign') {
        theme += ' dnd-special';
    }

    return theme;
}

function createTournamentCard(tournament, isMyTournament = false) {
    const card = document.createElement('div');
    card.className = getTournamentCardClasses(tournament);
    card.dataset.tournamentId = tournament.id;

    card.innerHTML = generateTournamentCardHTML(tournament, isMyTournament);

    return card;
}

function getTournamentCardClasses(tournament) {
    let classes = 'tournament-card';

    // Add theme class
    if (tournament.category) {
        classes += ` ${tournament.category}-theme`;
    }

    // Add special D&D class for campaigns
    if (tournament.category === 'dnd' && tournament.format === 'campaign') {
        classes += ' dnd-special';
    }

    // Add registered state if user is registered
    if (tournamentState.registeredTournaments.has(tournament.id)) {
        classes += ' registered';
    }

    return classes;
}

function generateTournamentCardHTML(tournament, isMyTournament) {
    const displayDate = getDisplayDate(tournament.start_date);
    const isRegistered = tournamentState.registeredTournaments.has(tournament.id);
    const isAuthenticated = window.SimpleAuth && window.SimpleAuth.isAuthenticated;
    const isRecurring = tournament.is_recurring || tournament.isRecurring;

    return `
        <!-- Tournament Date -->
        <div class="tournament-date${isRecurring ? ' recurring' : ''}">
            <span class="day">${displayDate.day}</span>
            <span class="month">${displayDate.month}</span>
        </div>

        <!-- Tournament Header -->
        <div class="tournament-header">
            <div class="tournament-info">
                <h2 class="tournament-title">
                    <i class="fas ${getTournamentIcon(tournament)}"></i>
                    ${tournament.title}
                </h2>
                <div class="tournament-game">
                    ${tournament.gameName || tournament.game_name || 'Gioco da tavolo'}
                    <button class="game-info-btn" onclick="showGameInfo('${tournament.category}', '${(tournament.gameName || tournament.game_name || 'Gioco da tavolo').replace(/['"\\]/g, '\\$&')}', '${tournament.difficulty || ''}', ${tournament.min_participants || tournament.minParticipants || 'null'}, ${tournament.max_participants || tournament.maxParticipants || 'null'}, '${(tournament.start_time || tournament.startTime || '') && (tournament.end_time || tournament.endTime || '') ? `${tournament.start_time || tournament.startTime}-${tournament.end_time || tournament.endTime}` : ''}')">
                        <i class="fas fa-info-circle"></i>
                    </button>
                </div>
                <div class="tournament-tags">
                    ${generateTournamentTags(tournament, isRegistered, isMyTournament)}
                </div>
                <div class="tournament-time">
                    <i class="fas fa-clock"></i>
                    ${formatTournamentTime(tournament)}
                </div>
            </div>
        </div>

        <!-- Tournament Details -->
        ${tournament.category === 'dnd' && tournament.format === 'campaign'
            ? generateDnDTournamentDetails(tournament)
            : generateStandardTournamentDetails(tournament)}

        <!-- D&D Campaign Specific Content -->
        ${tournament.category === 'dnd' && tournament.format === 'campaign' ? generateDnDContent(tournament) : ''}

        <!-- Tournament Actions -->
        ${generateTournamentActions(tournament, isRegistered, isAuthenticated, isMyTournament)}
    `;
}

function generateStandardTournamentDetails(tournament) {
    return `
        <div class="tournament-details">
            <div class="detail-item">
                <div class="detail-icon"><i class="fas fa-users"></i></div>
                <div class="detail-content">
                    <div class="detail-label">Partecipanti</div>
                    <div class="detail-value">${tournament.current_participants || 0} / ${tournament.max_participants || 'N/A'}</div>
                    ${generateParticipantsBar(tournament)}
                </div>
            </div>
            <div class="detail-item">
                <div class="detail-icon"><i class="fas fa-euro-sign"></i></div>
                <div class="detail-content">
                    <div class="detail-label">Quota partecipazione</div>
                    <div class="detail-value">${tournament.entry_fee ? `€${tournament.entry_fee}` : 'Gratuito'}</div>
                </div>
            </div>
            <div class="detail-item">
                <div class="detail-icon"><i class="fas fa-gift"></i></div>
                <div class="detail-content">
                    <div class="detail-label">Premio</div>
                    <div class="detail-value">${getFirstPrize(tournament)}</div>
                </div>
            </div>
            <div class="detail-item">
                <div class="detail-icon"><i class="fas fa-star"></i></div>
                <div class="detail-content">
                    <div class="detail-label">Difficoltà</div>
                    <div class="detail-value">${getDifficultyText(tournament.difficulty)}</div>
                </div>
            </div>
        </div>
    `;
}

function generateDnDTournamentDetails(tournament) {
    const currentSession = tournament.current_session || tournament.currentSession;
    const totalSessions = tournament.total_sessions || tournament.totalSessions;
    const hoursPlayed = tournament.hours_played || tournament.played_hours || tournament.total_hours || tournament.totalHours;
    const currentLevel = tournament.current_level || tournament.currentLevel;
    const setting = tournament.dnd_setting || tournament.setting || tournament.dndSetting;
    return `
        <div class="tournament-details">
            <div class="detail-item">
                <div class="detail-icon"><i class="fas fa-scroll"></i></div>
                <div class="detail-content">
                    <div class="detail-label">Sessione Corrente</div>
                    <div class="detail-value">${currentSession || '?'}${totalSessions ? ` / ${totalSessions}` : ''}</div>
                </div>
            </div>
            <div class="detail-item">
                <div class="detail-icon"><i class="fas fa-hourglass-half"></i></div>
                <div class="detail-content">
                    <div class="detail-label">Ore di Gioco</div>
                    <div class="detail-value">${hoursPlayed || '0h'}</div>
                </div>
            </div>
            <div class="detail-item">
                <div class="detail-icon"><i class="fas fa-level-up-alt"></i></div>
                <div class="detail-content">
                    <div class="detail-label">Livello Gruppo</div>
                    <div class="detail-value">${currentLevel || '?'}°</div>
                </div>
            </div>
            <div class="detail-item">
                <div class="detail-icon"><i class="fas fa-map"></i></div>
                <div class="detail-content">
                    <div class="detail-label">Setting</div>
                    <div class="detail-value">${setting || 'N/D'}</div>
                </div>
            </div>
        </div>
    `;
}

function generateDnDContent(tournament) {
    // Parse party composition if it's a JSON string
    let partyComposition = tournament.partyComposition || tournament.party_composition;
    if (typeof partyComposition === 'string') {
        try { partyComposition = JSON.parse(partyComposition); } catch { partyComposition = []; }
    }

    let safetyTools = tournament.dndSafetyTools || tournament.dnd_safety_tools || [];
    if (typeof safetyTools === 'string') { try { safetyTools = JSON.parse(safetyTools); } catch { safetyTools = []; } }

    const dm = tournament.dungeonMaster || tournament.dungeon_master || '';
    const location = tournament.location || '';
    const playStyle = tournament.play_style || tournament.playStyle || '';
    const requiredExp = tournament.required_experience || tournament.requiredExperience || '';

    const maxSlots = tournament.max_participants || tournament.maxParticipants || 5;
    const emptySlotsCount = Math.max(0, maxSlots - (Array.isArray(partyComposition) ? partyComposition.length : 0));

    return `
        <div class="dnd-campaign-info" style="margin: 1.5rem 0; padding: 1.5rem; background: var(--color-dnd-bg); border-radius: 12px; border: 2px solid var(--color-dnd);">
            <div class="campaign-section">
                <h4><i class="fas fa-scroll"></i> Dettagli Campagna</h4>
                <div class="campaign-details-grid">
                    ${dm ? `<div class="campaign-detail-item"><div class="campaign-detail-icon"><i class="fas fa-user-tie"></i></div><div><div class="detail-label">Dungeon Master</div><div class="detail-value">${dm}</div></div></div>` : ''}
                    ${location ? `<div class="campaign-detail-item"><div class="campaign-detail-icon"><i class="fas fa-map-marker-alt"></i></div><div><div class="detail-label">Location</div><div class="detail-value">${location}</div></div></div>` : ''}
                    ${playStyle ? `<div class="campaign-detail-item"><div class="campaign-detail-icon"><i class="fas fa-theater-masks"></i></div><div><div class="detail-label">Stile di Gioco</div><div class="detail-value">${playStyle}</div></div></div>` : ''}
                    ${requiredExp ? `<div class="campaign-detail-item"><div class="campaign-detail-icon"><i class="fas fa-star"></i></div><div><div class="detail-label">Esperienza Richiesta</div><div class="detail-value">${requiredExp}</div></div></div>` : ''}
                </div>
            </div>

            <div class="campaign-section">
                <h4><i class="fas fa-users"></i> Composizione Party</h4>
                <div class="character-avatars">
                    ${(partyComposition || []).map(ch => `
                        <div class="character-avatar ${ch.leader ? 'party-leader' : ''}" onclick="showCharacterBio('${ch.id || ch.characterId || ch.name}')">
                            <img src="${ch.avatar || '/images/avatars/default.png'}" alt="${ch.characterName || ch.name}" onerror="this.src='/images/avatars/default.png'" />
                            ${ch.leader ? `<span class='crown'><i class="fas fa-crown"></i></span>` : ''}
                            <div class="character-tooltip">
                                <strong>${ch.accountName || ch.username || 'Giocatore'}</strong><br/>
                                ${ch.characterName || ch.name || ''}<br/>
                                <em>${ch.gender || ''}</em>
                            </div>
                        </div>
                    `).join('')}
                    ${Array.from({ length: emptySlotsCount }).map(() => `
                        <div class="character-avatar empty-slot" onclick="showDnDRegistrationModal('${tournament.id}')">
                            <div class="empty-avatar"><i class="fas fa-plus"></i></div>
                        </div>
                    `).join('')}
                </div>
            </div>

            ${(Array.isArray(tournament.rules) && tournament.rules.length) || (Array.isArray(tournament.included) && tournament.included.length) ? `
            <div class="campaign-section">
                <h4><i class="fas fa-scroll"></i> Regole & Inclusi</h4>
                <div class="campaign-details-grid">
                    ${Array.isArray(tournament.rules) && tournament.rules.length ? `
                        <div class="info-card"><h4><i class="fas fa-gavel"></i> Regole</h4><ul>${tournament.rules.map(r => `<li>${r}</li>`).join('')}</ul></div>` : ''}
                    ${Array.isArray(tournament.included) && tournament.included.length ? `
                        <div class="info-card"><h4><i class="fas fa-gift"></i> Incluso</h4><ul>${tournament.included.map(i => `<li>${i}</li>`).join('')}</ul></div>` : ''}
                    ${Array.isArray(safetyTools) && safetyTools.length ? `
                        <div class="info-card"><h4><i class="fas fa-shield-alt"></i> Safety Tools</h4><ul>${safetyTools.map(s => `<li>${s}</li>`).join('')}</ul></div>` : ''}
                </div>
            </div>` : ''}
        </div>
    `;
}

function generateTournamentTags(tournament, isRegistered, isMyTournament) {
    const tags = [];

    if (isRegistered) {
        tags.push('<span class="tag registered"><i class="fas fa-user-check"></i> Iscritto</span>');
    }

    if (tournament.status === 'ongoing') {
        tags.push('<span class="tag ongoing"><i class="fas fa-play"></i> In Corso</span>');
    }

    if (tournament.category) {
        tags.push(`<span class="tag ${tournament.category}"><i class="fas ${getCategoryIcon(tournament.category)}"></i> ${getCategoryName(tournament.category)}</span>`);
    }

    return tags.join('');
}

function generateTournamentActions(tournament, isRegistered, isAuthenticated, isMyTournament) {
    // Special case for D&D campaign cards: show register + campaign info buttons
    if (tournament.category === 'dnd' && tournament.format === 'campaign') {
        if (!isAuthenticated) {
            return `
            <div class="tournament-actions">
                <button class="btn btn-primary" onclick="showAuthPrompt()">
                    <i class="fas fa-user-plus"></i>
                    Accedi per Iscriverti
                </button>
                <button class="btn btn-secondary" onclick="showCampaignInfo('${tournament.id}')">
                    <i class="fas fa-scroll"></i>
                    Info Campagna
                </button>
            </div>
        `;
        }

        if (isRegistered) {
            return `
            <div class="tournament-actions">
                <button class="btn btn-success" disabled>
                    <i class="fas fa-check"></i>
                    Già Iscritto
                </button>
                <button class="btn btn-secondary" onclick="showCampaignInfo('${tournament.id}')">
                    <i class="fas fa-scroll"></i>
                    Info Campagna
                </button>
            </div>
        `;
        }

        return `
        <div class="tournament-actions">
<<<<<<< HEAD
            <button class="btn btn-primary" onclick="showDnDRegistrationModal('${tournament.id}')">
                <i class="fas fa-user-plus"></i>
                Richiedi Accesso
=======
            <button class="btn btn-primary" onclick="registerForTournament('${tournament.id}')">
                <i class="fas fa-user-plus"></i>
                Iscriviti
>>>>>>> 52fc0a91
            </button>
            <button class="btn btn-secondary" onclick="showCampaignInfo('${tournament.id}')">
                <i class="fas fa-scroll"></i>
                Info Campagna
            </button>
        </div>
        `;
    }

    if (tournament.status === 'completed') {
        return `
            <div class="tournament-actions">
                <button class="btn btn-secondary" onclick="openTournamentModal('${tournament.id}')">
                    <i class="fas fa-info-circle"></i>
                    Informazioni
                </button>
            </div>
        `;
    }

    if (!isAuthenticated) {
        return `
            <div class="tournament-actions">
                <button class="btn btn-secondary" onclick="openTournamentModal('${tournament.id}')">
                    <i class="fas fa-info-circle"></i>
                    Informazioni
                </button>
                <button class="btn btn-primary" onclick="showAuthPrompt()">
                    <i class="fas fa-user-plus"></i>
                    Accedi per Iscriverti
                </button>
            </div>
        `;
    }

    if (isRegistered) {
        return `
            <div class="tournament-actions">
                <button class="btn btn-secondary" onclick="openTournamentModal('${tournament.id}')">
                    <i class="fas fa-info-circle"></i>
                    Informazioni
                </button>
                <button class="btn btn-danger" onclick="unregisterFromTournament('${tournament.id}')">
                    <i class="fas fa-times"></i>
                    Cancella Iscrizione
                </button>
            </div>
        `;
    }

    return `
        <div class="tournament-actions">
            <button class="btn btn-secondary" onclick="openTournamentModal('${tournament.id}')">
                <i class="fas fa-info-circle"></i>
                Informazioni
            </button>
            <button class="btn btn-primary" onclick="registerForTournament('${tournament.id}')">
                <i class="fas fa-plus"></i>
                Iscriviti
            </button>
        </div>
    `;
}

// ==========================================
// UTILITY FUNCTIONS
// ==========================================

function getDisplayDate(dateString) {
    if (!dateString) {
        return {
            day: 'TBD',
            month: 'DATA'
        };
    }

    const date = new Date(dateString);
    if (isNaN(date.getTime())) {
        return {
            day: 'TBD',
            month: 'DATA'
        };
    }

    return {
        day: date.getDate().toString().padStart(2, '0'),
        month: date.toLocaleString('it-IT', { month: 'short' }).toUpperCase()
    };
}

function getTournamentIcon(tournament) {
    const iconMap = {
        'strategy': 'fa-chess',
        'party': 'fa-wine-glass-alt',
        'dnd': 'fa-dragon',
        'card': 'fa-magic',
        'racing': 'fa-flag-checkered',
        'puzzle': 'fa-puzzle-piece'
    };
    return iconMap[tournament.category] || 'fa-trophy';
}

function getCategoryIcon(category) {
    const iconMap = {
        'strategy': 'fa-chess',
        'party': 'fa-wine-glass-alt',
        'dnd': 'fa-dice-d20',
        'card': 'fa-magic',
        'racing': 'fa-flag-checkered',
        'puzzle': 'fa-puzzle-piece'
    };
    return iconMap[category] || 'fa-gamepad';
}

function getCategoryName(category) {
    const nameMap = {
        'strategy': 'Strategia',
        'party': 'Party Game',
        'dnd': 'D&D',
        'card': 'Card Game',
        'racing': 'Racing',
        'puzzle': 'Puzzle'
    };
    return nameMap[category] || 'Gioco';
}

function formatTournamentTime(tournament) {
    if (tournament.is_recurring || tournament.isRecurring) {
        const recurringMap = {
            'weekly': 'Ogni Sabato',
            'monthly': 'Ogni Mese'
        };
        const pattern = recurringMap[tournament.recurring_pattern || tournament.recurringPattern] || 'Ricorrente';
        return `${pattern} • ${tournament.start_time || tournament.startTime || '15:00'} - ${tournament.end_time || tournament.endTime || '19:00'}`;
    }

    const dateString = tournament.start_date || tournament.startDate;
    if (!dateString) {
        return `Data da definire • ${tournament.start_time || tournament.startTime || '20:30'} - ${tournament.end_time || tournament.endTime || '23:00'}`;
    }

    const date = new Date(dateString);
    if (isNaN(date.getTime())) {
        return `Data da definire • ${tournament.start_time || tournament.startTime || '20:30'} - ${tournament.end_time || tournament.endTime || '23:00'}`;
    }

    const dayName = date.toLocaleDateString('it-IT', { weekday: 'long' });
    const dayNumber = date.getDate();
    const month = date.toLocaleDateString('it-IT', { month: 'long' });

    return `${dayName.charAt(0).toUpperCase() + dayName.slice(1)} ${dayNumber} ${month} • ${tournament.start_time || tournament.startTime || '20:30'} - ${tournament.end_time || tournament.endTime || '23:00'}`;
}

function generateParticipantsBar(tournament) {
    if (!tournament.max_participants) return '';

    const current = tournament.current_participants || 0;
    const max = tournament.max_participants;
    const percentage = Math.min((current / max) * 100, 100);
    const progressClass = percentage < 50 ? 'low' : percentage < 80 ? 'medium' : 'high';

    return `
        <div class="participants-bar">
            <div class="participants-progress ${progressClass}" style="width: ${percentage}%"></div>
        </div>
    `;
}

function getFirstPrize(tournament) {
    if (tournament.prizes && Array.isArray(tournament.prizes)) {
        return tournament.prizes[0] || 'Da definire';
    }

    if (tournament.prizes && typeof tournament.prizes === 'string') {
        try {
            const prizes = JSON.parse(tournament.prizes);
            return prizes[0] || 'Da definire';
        } catch (e) {
            return tournament.prizes;
        }
    }

    if (tournament.prize_pool > 0) {
        return `€${tournament.prize_pool}`;
    }

    return 'Partecipazione';
}

function getDifficultyText(difficulty) {
    const difficultyMap = {
        'easy': 'Principiante',
        'medium': 'Intermedio',
        'hard': 'Esperto'
    };
    return difficultyMap[difficulty] || 'Intermedio';
}

// ==========================================
// EVENT HANDLERS (from prototype)
// ==========================================

window.showAllTournaments = function(element = null) {
    if (element) {
        // Update toggle buttons
        document.querySelectorAll('.toggle-btn').forEach(btn => btn.classList.remove('active'));
        element.classList.add('active');
    }

    // Show/hide sections
    document.getElementById('allTournamentsSection').classList.add('active');
    document.getElementById('myTournamentsSection').classList.remove('active');

    tournamentState.currentView = 'all';
    console.log('📋 Showing all tournaments');
};

window.showMyTournaments = function(element = null) {
    if (element) {
        // Update toggle buttons
        document.querySelectorAll('.toggle-btn').forEach(btn => btn.classList.remove('active'));
        element.classList.add('active');
    }

    // Show/hide sections
    document.getElementById('allTournamentsSection').classList.remove('active');
    document.getElementById('myTournamentsSection').classList.add('active');

    tournamentState.currentView = 'my';

    // Load user tournaments if authenticated
    if (window.SimpleAuth && window.SimpleAuth.isAuthenticated) {
        loadUserTournaments();
    } else {
        showAuthPromptInMyTournaments();
    }

    console.log('👤 Showing my tournaments');
};

window.registerForTournament = async function(tournamentId, buttonElement = null) {
    if (!window.SimpleAuth || !window.SimpleAuth.isAuthenticated) {
        showAuthPrompt();
        return;
    }

    try {
        const response = await fetch(`/api/tournaments/${tournamentId}/register`, {
            method: 'POST',
            headers: {
                'Authorization': `Bearer ${localStorage.getItem('accessToken') || localStorage.getItem('authToken')}`,
                'Content-Type': 'application/json'
            }
        });

        const data = await response.json();

        if (data.success) {
            showNotification(data.message, 'success');
            tournamentState.registeredTournaments.add(parseInt(tournamentId));
            updateTournamentState(tournamentId, 'register');

            // Show success modal
            showRegistrationSuccessModal(tournamentId);

            // Reload user tournaments if in my tournaments view
            if (tournamentState.currentView === 'my') {
                await loadUserTournaments();
            }
        } else {
            showNotification(data.message, 'error');
        }
    } catch (error) {
        console.error('Error registering for tournament:', error);
        showNotification('Errore durante la registrazione', 'error');
    }
};

window.unregisterFromTournament = async function(tournamentId) {
    try {
        const response = await fetch(`/api/tournaments/${tournamentId}/register`, {
            method: 'DELETE',
            headers: {
                'Authorization': `Bearer ${localStorage.getItem('accessToken') || localStorage.getItem('authToken')}`
            }
        });

        const data = await response.json();

        if (data.success) {
            showNotification(data.message, 'success');
            tournamentState.registeredTournaments.delete(parseInt(tournamentId));
            updateTournamentState(tournamentId, 'unregister');

            // Reload user tournaments if in my tournaments view
            if (tournamentState.currentView === 'my') {
                await loadUserTournaments();
            }
        } else {
            showNotification(data.message, 'error');
        }
    } catch (error) {
        console.error('Error unregistering from tournament:', error);
        showNotification('Errore durante la cancellazione', 'error');
    }
};

window.showDnDRegistrationModal = function(tournamentId) {
    if (!window.SimpleAuth || !window.SimpleAuth.isAuthenticated) {
        showAuthPrompt();
        return;
    }

    const modal = document.createElement('div');
    modal.className = 'modal show';
    modal.innerHTML = `
        <div class="modal-content">
            <div class="modal-header">
                <h2 class="modal-title"><i class="fas fa-user-plus"></i> Richiedi Accesso alla Campagna D&D</h2>
                <button class="modal-close" onclick="closeModal(this.closest('.modal'))"><i class="fas fa-times"></i></button>
            </div>
            <div class="modal-body">
                <div class="info-card" style="background: rgba(255, 193, 7, 0.1); border-color: #ffc107; margin-bottom: 1.5rem;">
                    <h4 style="color: #e67e22;"><i class="fas fa-exclamation-triangle"></i> Campagna in Corso</h4>
                    <p>Questa è una campagna D&D già iniziata. La tua richiesta sarà valutata dal party leader.</p>
                </div>
                <div class="info-card" style="margin-bottom: 1.5rem;">
                    <h4><i class="fas fa-envelope"></i> Messaggio per il Party Leader</h4>
                    <textarea id="dndRequestMessage" placeholder="Descrivi la tua esperienza e il personaggio che vorresti inserire..." style="width: 100%; min-height: 120px; padding: 1rem; border: 2px solid #ddd; border-radius: 8px; resize: vertical;"></textarea>
                </div>
                <div style="display: flex; gap: 1rem; justify-content: center; margin-top: 2rem;">
                    <button class="btn btn-secondary" onclick="closeModal(this.closest('.modal'))"><i class="fas fa-times"></i> Annulla</button>
                    <button class="btn btn-primary" onclick="submitDnDRequest(this, '${tournamentId}')"><i class="fas fa-paper-plane"></i> Invia Richiesta</button>
                </div>
            </div>
        </div>`;
    document.getElementById('modalContainer').appendChild(modal);
    document.body.classList.add('modal-open');
    modal.addEventListener('click', (e) => { if (e.target === modal) closeModal(modal); });
};

window.submitDnDRequest = async function(button, tournamentId) {
    const message = document.getElementById('dndRequestMessage').value.trim();
    if (message.length < 50) {
        showNotification('Il messaggio deve contenere almeno 50 caratteri', 'error');
        return;
    }
    try {
        button.disabled = true;
        const res = await fetch(`/api/tournaments/${tournamentId}/request`, {
            method: 'POST',
            headers: {
                'Authorization': `Bearer ${localStorage.getItem('accessToken') || localStorage.getItem('authToken')}`,
                'Content-Type': 'application/json'
            },
            body: JSON.stringify({ message })
        });
        const data = await res.json();
        if (res.ok && data.success !== false) {
            showNotification(data.message || 'Richiesta inviata', 'success');
            tournamentState.registeredTournaments.add(parseInt(tournamentId));
            updateTournamentState(tournamentId, 'register');
            closeModal(button.closest('.modal'));
            if (tournamentState.currentView === 'my') {
                await loadUserTournaments();
            }
        } else {
            showNotification(data.message || 'Errore invio richiesta', 'error');
            button.disabled = false;
        }
    } catch (err) {
        console.error('submitDnDRequest error:', err);
        showNotification('Errore invio richiesta', 'error');
        button.disabled = false;
    }
};

window.openTournamentModal = async function(tournamentId) {
    try {
        const [tRes, pRes] = await Promise.all([
            fetch(`/api/tournaments/${tournamentId}`),
            fetch(`/api/tournaments/${tournamentId}/participants`)
        ]);

        const tData = await tRes.json();
        const pData = pRes.ok ? await pRes.json() : { success: false };

        if (tData.success) {
            const participants = pData.success && pData.data ? pData.data.participants : [];
            createTournamentModal(tData.data, participants);
        } else {
            showNotification('Errore nel caricamento del torneo', 'error');
        }
    } catch (error) {
        console.error('Error loading tournament details:', error);
        showNotification('Errore nel caricamento del torneo', 'error');
    }
};

// Modal with detailed campaign information (based on HTML prototype)
window.showCampaignInfo = function(campaignId) {
    const modal = document.createElement('div');
    modal.className = 'modal show';
    modal.innerHTML = `
        <div class="modal-content" style="max-width: 1000px; width: 90%; max-height: 85vh; overflow-y: auto;">
            <div class="modal-header" style="background: linear-gradient(135deg, var(--color-dnd), #9370db); color: white;">
                <h2 class="modal-title" style="color: white;">
                    <i class="fas fa-dragon"></i>
                    La Maledizione di Strahd - Informazioni Campagna
                </h2>
                <button class="modal-close" style="color: white;" onclick="closeModal(this.closest('.modal'))">
                    <i class="fas fa-times"></i>
                </button>
            </div>
            <div class="modal-body" style="padding: 2rem;">
                <div class="modal-section">
                    <h3><i class="fas fa-scroll"></i> Panoramica della Campagna</h3>
                    <div class="info-card" style="padding: 1.5rem; text-align: center; margin-bottom: 2rem;">
                        <p style="font-size: 1.1rem; line-height: 1.7; color: #666;">
                            <strong>Curse of Strahd</strong> è una delle campagne più iconiche di D&D 5e. I personaggi vengono trascinati nel dominio gotico di Barovia, intrappolati dalle nebbie che circondano questa terra maledetta, dove devono affrontare l'antico vampiro Strahd von Zarovich nel suo castello.
                        </p>
                    </div>
                </div>

                <div class="modal-section">
                    <h3><i class="fas fa-info-circle"></i> Dettagli della Campagna</h3>
                    <div style="display: grid; grid-template-columns: repeat(auto-fit, minmax(300px, 1fr)); gap: 1.5rem;">
                        <div class="info-card">
                            <h4><i class="fas fa-user-tie"></i> Dungeon Master</h4>
                            <div style="display: flex; align-items: center; gap: 1rem; margin-top: 0.8rem;">
                                <img src="/images/avatars/mago.png" style="width: 50px; height: 50px; border-radius: 50%; border: 2px solid var(--color-dnd);">
                                <div>
                                    <strong>Marco \"Il Narratore\" Rossi</strong><br>
                                    <small>5+ anni di esperienza • Specializzato in Horror Gothic</small>
                                </div>
                            </div>
                        </div>

                        <div class="info-card">
                            <h4><i class="fas fa-calendar-alt"></i> Programma</h4>
                            <p><strong>Quando:</strong> Ogni Sabato</p>
                            <p><strong>Orario:</strong> 15:00 - 19:00 (4 ore)</p>
                            <p><strong>Pausa:</strong> 17:00 - 17:15</p>
                            <p><strong>Prossima Sessione:</strong> 12 Gennaio 2025</p>
                        </div>

                        <div class="info-card">
                            <h4><i class="fas fa-map-marker-alt"></i> Ambientazione</h4>
                            <p><strong>Livello Attuale:</strong> 8° Livello</p>
                            <p><strong>Sessioni Completate:</strong> 12/20 (stimato)</p>
                            <p><strong>Ore Giocate:</strong> 48h totali</p>
                            <p><strong>Location:</strong> Barovia - Vallaki</p>
                        </div>

                        <div class="info-card">
                            <h4><i class="fas fa-cogs"></i> Stile di Gioco</h4>
                            <p><i class="fas fa-theater-masks"></i> <strong>Roleplay:</strong> 60%</p>
                            <p><i class="fas fa-sword"></i> <strong>Combattimento:</strong> 30%</p>
                            <p><i class="fas fa-search"></i> <strong>Esplorazione:</strong> 10%</p>
                            <p><strong>Tono:</strong> Horror Gothic Serio</p>
                        </div>
                    </div>
                </div>

                <div class="modal-section">
                    <h3><i class="fas fa-users"></i> Party Attuale (3/4 membri)</h3>
                    <div style="display: grid; grid-template-columns: repeat(auto-fit, minmax(280px, 1fr)); gap: 1.5rem;">
                        <div class="info-card">
                            <div style="display: flex; align-items: center; gap: 1rem; margin-bottom: 1rem;">
                                <div style="position: relative;">
                                    <img src="/images/avatars/dragonide.png" style="width: 60px; height: 60px; border-radius: 50%; border: 3px solid #ffd700;">
                                    <i class="fas fa-crown" style="position: absolute; top: -8px; right: -5px; color: #ffd700; font-size: 1.2rem;"></i>
                                </div>
                                <div>
                                    <h4 style="color: var(--color-dnd); margin-bottom: 0.3rem;">Elena Drakemoor</h4>
                                    <p><strong>Party Leader</strong> • Paladino Dragonide</p>
                                    <small>Tank/Support • Specializzato in protezione gruppo</small>
                                </div>
                            </div>
                        </div>

                        <div class="info-card">
                            <div style="display: flex; align-items: center; gap: 1rem; margin-bottom: 1rem;">
                                <img src="/images/avatars/cacciatore.png" style="width: 60px; height: 60px; border-radius: 50%; border: 3px solid var(--color-dnd);">
                                <div>
                                    <h4 style="color: var(--color-dnd); margin-bottom: 0.3rem;">Marcus Shadowbane</h4>
                                    <p>Ranger Umano • Cacciatore di Mostri</p>
                                    <small>DPS/Scout • Esperto in sopravvivenza</small>
                                </div>
                            </div>
                        </div>

                        <div class="info-card">
                            <div style="display: flex; align-items: center; gap: 1rem; margin-bottom: 1rem;">
                                <img src="/images/avatars/elfo.png" style="width: 60px; height: 60px; border-radius: 50%; border: 3px solid var(--color-dnd);">
                                <div>
                                    <h4 style="color: var(--color-dnd); margin-bottom: 0.3rem;">Lyralei Moonwhisper</h4>
                                    <p>Druida Elfa • Guaritrice</p>
                                    <small>Healer/Utility • Magia della natura</small>
                                </div>
                            </div>
                        </div>

                        <div class="info-card" style="border: 3px dashed var(--color-dnd); text-align: center; display: flex; align-items: center; justify-content: center;">
                            <div>
                                <i class="fas fa-plus" style="font-size: 2rem; color: var(--color-dnd); margin-bottom: 0.5rem;"></i>
                                <h4 style="color: var(--color-dnd);">Slot Libero</h4>
                                <p>Ruolo consigliato: <strong>Wizard/Caster</strong></p>
                                <button class="btn" style="margin-top: 0.8rem; background: var(--color-dnd); color: white; border-color: var(--color-dnd);" onclick="registerForTournament('${campaignId}')">
                                    <i class="fas fa-user-plus"></i>
                                    Candidati
                                </button>
                            </div>
                        </div>
                    </div>
                </div>

                <div class="modal-section">
                    <h3><i class="fas fa-gavel"></i> Regole della Campagna</h3>
                    <div style="display: grid; grid-template-columns: 1fr 1fr; gap: 1.5rem;">
                        <div class="info-card">
                            <h4><i class="fas fa-book"></i> Regole Generali</h4>
                            <ul style="margin-left: 1rem; line-height: 1.6;">
                                <li>Puntualità richiesta (15:00 sharp)</li>
                                <li>Sessioni senza telefoni/distrazioni</li>
                                <li>Rispetto per tutti i giocatori</li>
                                <li>Backup del personaggio richiesto</li>
                                <li>Comunicazione assenze 24h prima</li>
                            </ul>
                        </div>
                        <div class="info-card">
                            <h4><i class="fas fa-dice-d20"></i> Regole di Gioco</h4>
                            <ul style="margin-left: 1rem; line-height: 1.6;">
                                <li>D&D 5e PHB + Xanathar's Guide</li>
                                <li>Point Buy per le statistiche</li>
                                <li>No multi-classing estremo</li>
                                <li>Background deve fits Barovia</li>
                                <li>Morte permanente possibile</li>
                            </ul>
                        </div>
                    </div>
                </div>

                <div class="modal-section">
                    <h3><i class="fas fa-map"></i> Stato Attuale della Campagna</h3>
                    <div class="info-card" style="background: rgba(220, 53, 69, 0.1); border-color: #dc3545; padding: 1.5rem;">
                        <h4 style="color: #dc3545;"><i class="fas fa-exclamation-triangle"></i> Attenzione: Spoiler Alert</h4>
                        <p style="margin-top: 0.8rem;">
                            <strong>Location Attuale:</strong> Il party si trova nella città di Vallaki, dopo aver scoperto i segreti del Burgomaster. Stanno investigando eventi misteriosi legati al Festival del Sole Ardente.
                        </p>
                        <p style="margin-top: 0.5rem;">
                            <strong>Obiettivi Principali:</strong> Trovare un modo per sconfiggere Strahd, liberare Ireena, e scoprire la verità su Barovia.
                        </p>
                    </div>
                </div>

                <div style="display: flex; gap: 1rem; justify-content: center; margin-top: 2rem; padding-top: 1rem; border-top: 2px solid rgba(0,0,0,0.1);">
                    <button class="btn btn-secondary" onclick="closeModal(this.closest('.modal'))">
                        <i class="fas fa-times"></i>
                        Chiudi
                    </button>
                    <button class="btn btn-primary" onclick="registerForTournament('${campaignId}')">
                        <i class="fas fa-user-plus"></i>
                        Richiedi Accesso
                    </button>
                </div>
            </div>
        </div>
    `;

    document.getElementById('modalContainer').appendChild(modal);
    document.body.classList.add('modal-open');
    modal.addEventListener('click', (e) => { if (e.target === modal) closeModal(modal); });
};

window.showGameInfo = function(category, gameName = null, difficulty = null, minPlayers = null, maxPlayers = null, durationStr = '') {
    const nameByCategory = {
        'strategy': 'Gioco di Strategia',
        'party': 'Party Game',
        'card': 'Card Game',
        'dnd': 'Dungeons & Dragons 5e',
        'racing': 'Racing Game',
        'puzzle': 'Puzzle Game'
    };

    const defaultMechanics = {
        'strategy': ['Gestione risorse', 'Pianificazione', 'Tattica a turni', 'Interazione moderata'],
        'party': ['Team play', 'Indizi/Associazioni', 'Ronde veloci', 'Alta interazione'],
        'card': ['Deck/Hand management', 'Combo', 'Draft', 'Tattica'],
        'dnd': ['Narrazione collaborativa', 'Interpretazione', 'Combattimento tattico', 'Progressione personaggio'],
        'racing': ['Spinta fortuna', 'Scelte rapide', 'Ottimizzazione traiettorie'],
        'puzzle': ['Pattern building', 'Ottimizzazione', 'Basso aleatorio']
    };

    const defaultTips = {
        'strategy': 'Perfetto per chi ama la strategia con una curva accessibile ma profonda!',
        'party': 'Ideale per gruppi numerosi che vogliono ridere e rompere il ghiaccio!',
        'card': 'Consigliato a chi ama combo e decisioni rapide con un pizzico di fortuna!',
        'dnd': 'Ottimo per immergersi in storie epiche e vivere avventure con gli amici!',
        'racing': 'Partite rapide e adrenaliniche: perfetto tra un drink e l’altro!',
        'puzzle': 'Per chi adora costruire e ottimizzare senza troppo conflitto diretto.'
    };

    const prettyName = gameName || `Informazioni ${getCategoryName(category)}`;
    const mechanics = defaultMechanics[category] || defaultMechanics['strategy'];
    const tips = defaultTips[category] || defaultTips['strategy'];
    const playersText = (minPlayers && maxPlayers) ? `${minPlayers}-${maxPlayers} giocatori` : (category === 'dnd' ? '3-6 giocatori + DM' : '2-4 giocatori');
    const durationText = durationStr || (category === 'dnd' ? '3-4 ore per sessione' : '60-90 minuti');
    const difficultyText = getDifficultyText(difficulty) || (category === 'party' ? 'Principiante' : 'Intermedio');
    const categoryText = getCategoryName(category);

    const modal = document.createElement('div');
    modal.className = 'modal show';
    modal.innerHTML = `
        <div class="modal-content" style="max-width: 1200px; width: 95%; height: 80vh; max-height: 800px; overflow: hidden; position: relative; display: flex; flex-direction: column;">
            <div class="modal-header" style="padding: 1.5rem 2rem 1rem 2rem; height: 80px; flex-shrink: 0;">
                <h2 class="modal-title">
                    <i class="fas ${getCategoryIcon(category)}"></i>
                    ${prettyName}
                </h2>
                <button class="modal-close" onclick="closeModal(this.closest('.modal'))">
                    <i class="fas fa-times"></i>
                </button>
            </div>
            <div class="modal-body" style="flex: 1; overflow-y: auto; padding: 2rem; padding-bottom: 120px;">
                <div style="display: grid; grid-template-columns: 2fr 1fr; gap: 2rem; min-height: 0;">
                    <div style="display: flex; flex-direction: column; gap: 1.2rem;">
                        <div class="info-card" style="text-align: center; padding: 1.2rem;">
                            <p style="font-size: 1.1rem; color: #666; line-height: 1.5;">${category === 'dnd' ? 'Il più famoso gioco di ruolo fantasy al mondo. Crea il tuo personaggio e vivi avventure epiche!' : 'Scopri le caratteristiche principali di questo gioco e preparati a divertirti!'}</p>
                        </div>

                        <div class="info-card">
                            <h4 style="margin-bottom: 1rem;"><i class="fas fa-cogs"></i> Meccaniche di Gioco</h4>
                            <div style="display: grid; grid-template-columns: 1fr 1fr; gap: 0.5rem;">
                                ${mechanics.map(m => `<div style="padding: 0.6rem; background: rgba(102, 51, 204, 0.1); border-radius: 6px; font-size: 0.85rem; display: flex; align-items: center; gap: 0.5rem;"><i class=\"fas fa-check-circle\" style=\"color: var(--color-success); flex-shrink: 0;\"></i><span>${m}</span></div>`).join('')}
                            </div>
                        </div>

                        <div class="info-card" style="background: rgba(40, 167, 69, 0.1); border-color: #28a745;">
                            <h4 style="color: #28a745; margin-bottom: 0.8rem;"><i class="fas fa-lightbulb"></i> Consiglio del Locale</h4>
                            <p style="font-style: italic; font-size: 0.95rem; line-height: 1.4;">${tips}</p>
                        </div>
                    </div>

                    <div style="display: grid; grid-template-columns: 1fr 1fr; gap: 0.8rem; min-height: 0;">
                        <div class="info-card" style="text-align: center; padding: 0.8rem;">
                            <div style="background: var(--color-primary); color: white; padding: 0.6rem; border-radius: 50%; width: 40px; height: 40px; display: flex; align-items: center; justify-content: center; margin: 0 auto 0.5rem auto;">
                                <i class="fas fa-users" style="font-size: 1rem;"></i>
                            </div>
                            <h4 style="font-size: 0.95rem; margin-bottom: 0.2rem;">Giocatori</h4>
                            <p style="font-size: 0.95rem; font-weight: 600; color: var(--color-primary);">${playersText}</p>
                        </div>

                        <div class="info-card" style="text-align: center; padding: 0.8rem;">
                            <div style="background: var(--color-info); color: white; padding: 0.6rem; border-radius: 50%; width: 40px; height: 40px; display: flex; align-items: center; justify-content: center; margin: 0 auto 0.5rem auto;">
                                <i class="fas fa-clock" style="font-size: 1rem;"></i>
                            </div>
                            <h4 style="font-size: 0.95rem; margin-bottom: 0.2rem;">Durata</h4>
                            <p style="font-size: 0.95rem; font-weight: 600; color: var(--color-info);">${durationText}</p>
                        </div>

                        <div class="info-card" style="text-align: center; padding: 0.8rem;">
                            <div style="background: var(--color-warning); color: white; padding: 0.6rem; border-radius: 50%; width: 40px; height: 40px; display: flex; align-items: center; justify-content: center; margin: 0 auto 0.5rem auto;">
                                <i class="fas fa-signal" style="font-size: 1rem;"></i>
                            </div>
                            <h4 style="font-size: 0.95rem; margin-bottom: 0.2rem;">Difficoltà</h4>
                            <p style="font-size: 0.95rem; font-weight: 600; color: var(--color-warning);">${difficultyText}</p>
                        </div>

                        <div class="info-card" style="text-align: center; padding: 0.8rem;">
                            <div style="background: var(--color-success); color: white; padding: 0.6rem; border-radius: 50%; width: 40px; height: 40px; display: flex; align-items: center; justify-content: center; margin: 0 auto 0.5rem auto;">
                                <i class="fas fa-tag" style="font-size: 1rem;"></i>
                            </div>
                            <h4 style="font-size: 0.95rem; margin-bottom: 0.2rem;">Categoria</h4>
                            <p style="font-size: 0.95rem; font-weight: 600; color: var(--color-success);">${categoryText}</p>
                        </div>
                    </div>
                </div>
            </div>

            <div style="position: absolute; bottom: 1.5rem; left: 50%; transform: translateX(-50%);">
                <button class="btn btn-primary" onclick="closeModal(this.closest('.modal'))">
                    <i class="fas fa-check"></i>
                    Ho Capito!
                </button>
            </div>
        </div>
    `;

    document.getElementById('modalContainer').appendChild(modal);
    document.body.classList.add('modal-open');
    modal.addEventListener('click', (e) => { if (e.target === modal) closeModal(modal); });
};

window.showCharacterBio = function(characterId) {
    // Find character data from tournaments state
    let character = null;
    (tournamentState.tournaments || []).forEach(t => {
        const party = t.partyComposition || t.party_composition || [];
        const found = party.find(ch => (ch.id || ch.characterId || ch.name) === characterId);
        if (found) character = found;
    });
    if (!character) {
        showNotification('Personaggio non trovato', 'error');
        return;
    }

    const avatar = character.avatar || '/images/avatars/default.png';
    const modal = document.createElement('div');
    modal.className = 'modal show';
    modal.innerHTML = `
        <div class="modal-content" style="max-width: 700px;">
            <div class="modal-header" style="background: linear-gradient(135deg, var(--color-dnd), #9370db); color: white;">
                <h2 class="modal-title" style="color: white;">
                    <i class="fas fa-user"></i>
                    ${character.characterName || character.name}
                </h2>
                <button class="modal-close" onclick="closeModal(this.closest('.modal'))" style="color: white;">
                    <i class="fas fa-times"></i>
                </button>
            </div>
            <div class="modal-body">
                <div style="display: flex; gap: 2rem; margin-bottom: 2rem; align-items: center;">
                    <img src="${avatar}" alt="${character.characterName || character.name}" style="width: 120px; height: 120px; border-radius: 50%; border: 4px solid var(--color-dnd); object-fit: cover;">
                    <div style="flex: 1;">
                        <div class="info-card">
                            <h4><i class="fas fa-id-card"></i> Informazioni Base</h4>
                            <div style="display: grid; grid-template-columns: 1fr 1fr; gap: 1rem; margin-top: 1rem;">
                                ${character.class ? `<div><strong>Classe:</strong> ${character.class}</div>` : ''}
                                ${character.race ? `<div><strong>Razza:</strong> ${character.race}</div>` : ''}
                                ${character.level ? `<div><strong>Livello:</strong> ${character.level}</div>` : ''}
                                ${character.background ? `<div><strong>Background:</strong> ${character.background}</div>` : ''}
                            </div>
                        </div>
                    </div>
                </div>

                ${character.bio ? `<div class="info-card" style="margin-bottom: 1.5rem;"><h4><i class='fas fa-book'></i> Storia del Personaggio</h4><p style='line-height:1.7; margin-top:0.8rem;'>${character.bio}</p></div>` : ''}

                <div style="text-align: center; margin-top: 2rem;">
                    <button class="btn btn-primary" onclick="closeModal(this.closest('.modal'))">
                        <i class="fas fa-times"></i>
                        Chiudi
                    </button>
                </div>
            </div>
        </div>
    `;

    document.getElementById('modalContainer').appendChild(modal);
    document.body.classList.add('modal-open');
    modal.addEventListener('click', (e) => { if (e.target === modal) closeModal(modal); });
};

window.showAuthPrompt = function() {
    if (window.SimpleAuth && window.SimpleAuth.showLoginModal) {
        window.SimpleAuth.showLoginModal();
    } else {
        showNotification('Effettua il login per accedere a questa funzione', 'info');
    }
};

// Additional helper functions
window.changeAvatar = async function() {
    try {
        if (!window.SimpleAuth || !window.SimpleAuth.isAuthenticated) {
            showAuthPrompt();
            return;
        }

        const userId = window.SimpleAuth.currentUser?.id;
        const token = localStorage.getItem('authToken') || localStorage.getItem('accessToken');
        if (!userId || !token) {
            showAuthPrompt();
            return;
        }

        const res = await fetch('/api/users/avatars/list', { headers: { 'Authorization': `Bearer ${token}` } });
        if (!res.ok) {
            showNotification('Impossibile caricare gli avatar disponibili', 'error');
            return;
        }
        const data = await res.json();
        const avatars = data.avatars || [];

        const modal = document.createElement('div');
        modal.className = 'modal show';
        modal.innerHTML = `
            <div class="modal-content" style="max-width: 720px;">
                <div class="modal-header">
                    <h2 class="modal-title"><i class="fas fa-user-circle"></i> Scegli un Avatar</h2>
                    <button class="modal-close" onclick="closeModal(this.closest('.modal'))"><i class="fas fa-times"></i></button>
                </div>
                <div class="modal-body">
                    <div class="info-card">
                        <div style="display:grid; grid-template-columns: repeat(auto-fit, minmax(110px, 1fr)); gap: 1rem;">
                            ${avatars.map(av => `
                                <button class="avatar-option" data-avatar-id="${av.id}" style="background:#fff; border:2px solid #e9ecef; border-radius:12px; padding:0.75rem; display:flex; flex-direction:column; align-items:center; gap:0.5rem; cursor:pointer;">
                                    <img src="${av.url}" alt="${av.name}" style="width:72px; height:72px; border-radius:50%; object-fit:cover; border:2px solid var(--color-primary);"/>
                                    <span style="font-size:0.9rem; color:#555;">${av.name}</span>
                                </button>
                            `).join('')}
                        </div>
                    </div>
                </div>
            </div>
        `;

        document.getElementById('modalContainer').appendChild(modal);
        document.body.classList.add('modal-open');
        modal.addEventListener('click', (e) => { if (e.target === modal) closeModal(modal); });

        modal.querySelectorAll('.avatar-option').forEach(btn => {
            btn.addEventListener('click', async (e) => {
                const avatarId = e.currentTarget.getAttribute('data-avatar-id');
                try {
                    const selRes = await fetch(`/api/users/${userId}/avatar/select`, {
                        method: 'POST',
                        headers: {
                            'Authorization': `Bearer ${token}`,
                            'Content-Type': 'application/json'
                        },
                        body: JSON.stringify({ avatarId })
                    });
                    const selData = await selRes.json();
                    if (selRes.ok && selData.success !== false) {
                        const avatarImg = document.querySelector('.profile-avatar');
                        if (avatarImg && selData.avatarUrl) {
                            const cacheBuster = `?t=${Date.now()}`;
                            avatarImg.src = `${selData.avatarUrl}${cacheBuster}`;
                        }
                        if (window.SimpleAuth?.updateNavbarProfileButton) {
                            window.SimpleAuth.updateNavbarProfileButton();
                        }
                        showNotification('Avatar aggiornato con successo', 'success');
                        closeModal(modal);
                    } else {
                        showNotification(selData.message || 'Errore durante l\'aggiornamento avatar', 'error');
                    }
                } catch (err) {
                    console.error('Avatar select error:', err);
                    showNotification('Errore durante l\'aggiornamento avatar', 'error');
                }
            });
        });

    } catch (error) {
        console.error('Error opening avatar selector:', error);
        showNotification('Errore apertura selettore avatar', 'error');
    }
};

window.editField = function(fieldName) {
    showNotification(`Modifica ${fieldName} - Feature in sviluppo`, 'info');
};

window.closeModal = function(modal) {
    modal.classList.remove('show');
    document.body.classList.remove('modal-open');
    setTimeout(() => modal.remove(), 300);
};

// ==========================================
// ADDITIONAL FUNCTIONS
// ==========================================

function updateAllTournamentsRegistrationState() {
    document.querySelectorAll('.tournament-card').forEach(card => {
        const tournamentId = parseInt(card.dataset.tournamentId);

        if (tournamentState.registeredTournaments.has(tournamentId)) {
            card.classList.add('registered');
        } else {
            card.classList.remove('registered');
        }
    });
}

function updateTournamentState(tournamentId, action) {
    const card = document.querySelector(`[data-tournament-id="${tournamentId}"]`);
    if (card) {
        if (action === 'register') {
            card.classList.add('registered');
        } else if (action === 'unregister') {
            card.classList.remove('registered');
        }
    }
}

function showRegistrationSuccessModal(tournamentId) {
    const tournament = tournamentState.tournaments.find(t => t.id == tournamentId);
    if (!tournament) return;

    const modal = document.createElement('div');
    modal.className = 'modal show';
    modal.innerHTML = `
        <div class="modal-content" style="max-width: 500px;">
            <div class="modal-header">
                <h2 class="modal-title" style="color: var(--color-success);">
                    <i class="fas fa-check-circle"></i>
                    Iscrizione Confermata!
                </h2>
                <button class="modal-close" onclick="closeModal(this.closest('.modal'))">
                    <i class="fas fa-times"></i>
                </button>
            </div>
            <div class="modal-body" style="text-align: center;">
                <div class="info-card">
                    <p style="font-size: 1.1rem; margin-bottom: 1.5rem;">
                        Ti sei iscritto con successo al torneo:<br>
                        <strong style="color: var(--color-primary);">${tournament.title}</strong>
                    </p>
                    <p style="color: #666; margin-bottom: 1.5rem;">
                        Riceverai una email di conferma con tutti i dettagli.
                    </p>
                    <div style="display: flex; gap: 1rem; justify-content: center;">
                        <button class="btn btn-primary" onclick="showMyTournaments(); closeModal(this.closest('.modal'))">
                            <i class="fas fa-user"></i>
                            I Miei Tornei
                        </button>
                        <button class="btn btn-secondary" onclick="closeModal(this.closest('.modal'))">
                            <i class="fas fa-times"></i>
                            Chiudi
                        </button>
                    </div>
                </div>
            </div>
        </div>
    `;

    document.getElementById('modalContainer').appendChild(modal);
    document.body.classList.add('modal-open');

    modal.addEventListener('click', (e) => {
        if (e.target === modal) closeModal(modal);
    });
}

function createTournamentModal(tournament, participants = []) {
    const modal = document.createElement('div');
    modal.className = 'modal show';

    const isAuthenticated = window.SimpleAuth && window.SimpleAuth.isAuthenticated;
    const isRegistered = tournamentState.registeredTournaments.has(parseInt(tournament.id));

    const participantsHTML = participants.map(p => {
        const name = `${p.first_name || ''} ${p.last_name || ''}`.trim();
        const avatar = p.profile_image || '/images/avatars/default.png';
        return `
            <div class="info-card" style="display: flex; align-items: center; gap: 1rem;">
                <img src="${avatar}" style="width: 40px; height: 40px; border-radius: 50%; border: 2px solid var(--color-primary);">
                <div>
                    <div style="font-weight: bold;">${name}</div>
                </div>
            </div>
        `;
    }).join('');

    const prizesHTML = Array.isArray(tournament.prizes) && tournament.prizes.length
        ? `<h5 style="margin-bottom: 0.5rem;">Premi:</h5><ul style="margin-left: 1rem;">${tournament.prizes.map(prize => `<li>${prize}</li>`).join('')}</ul>`
        : '';

    const rulesHTML = Array.isArray(tournament.rules) && tournament.rules.length
        ? `<div class="info-card"><h4><i class="fas fa-gavel"></i> Regole Principali</h4><ul style="margin-left: 1rem;">${tournament.rules.map(rule => `<li>${rule}</li>`).join('')}</ul></div>`
        : '';

    const includedHTML = Array.isArray(tournament.included) && tournament.included.length
        ? `<div class="modal-section"><h3><i class="fas fa-gift"></i> Cosa è Incluso</h3><div class="info-card"><div style="display: grid; grid-template-columns: repeat(auto-fit, minmax(250px, 1fr)); gap: 1rem;">${tournament.included.map(item => `<div style="display: flex; align-items: center; gap: 0.5rem;"><i class="fas fa-check-circle" style="color: var(--color-success);"></i><span>${item}</span></div>`).join('')}</div></div></div>`
        : '';

    const formatSection = (tournament.format || prizesHTML || rulesHTML)
        ? `<div class="modal-section"><h3><i class="fas fa-cogs"></i> Formato e Regole</h3><div style="display: grid; grid-template-columns: 1fr 1fr; gap: 1.5rem;">${(tournament.format || prizesHTML) ? `<div class="info-card"><h4><i class="fas fa-trophy"></i> Formato Torneo</h4>${tournament.format ? `<p style="margin-bottom: 1rem;">${tournament.format}</p>` : ''}${prizesHTML}</div>` : ''}${rulesHTML}</div></div>`
        : '';

    const playersSection = participants.length
        ? `<div class="modal-section"><h3><i class="fas fa-users"></i> Giocatori Iscritti (${participants.length}/${tournament.maxParticipants || '?'})</h3><div style="display: grid; grid-template-columns: repeat(auto-fit, minmax(200px, 1fr)); gap: 1rem;">${participantsHTML}</div></div>`
        : '';

    const actionButton = isAuthenticated
        ? (isRegistered
            ? `<button class="btn btn-danger" onclick="unregisterFromTournament('${tournament.id}')"><i class="fas fa-times"></i> Cancella Iscrizione</button>`
            : `<button class="btn btn-primary" onclick="registerForTournament('${tournament.id}')"><i class="fas fa-plus"></i> Iscriviti al Torneo</button>`)
        : `<button class="btn btn-primary" onclick="showAuthPrompt()"><i class="fas fa-user-plus"></i> Accedi per Iscriverti</button>`;

    modal.innerHTML = `
        <div class="modal-content" style="max-width: 1000px; width: 90%; max-height: 85vh; overflow-y: auto;">
            <div class="modal-header">
                <h2 class="modal-title">
                    <i class="fas fa-trophy"></i>
                    ${tournament.title}
                </h2>
                <button class="modal-close" onclick="closeModal(this.closest('.modal'))">
                    <i class="fas fa-times"></i>
                </button>
            </div>
            <div class="modal-body">
                <div class="modal-section">
                    <div class="info-card" style="text-align: center; padding: 1.5rem; margin-bottom: 2rem;">
                        <p style="font-size: 1.1rem; line-height: 1.7;">${tournament.description || ''}</p>
                    </div>
                </div>

                <div class="modal-section">
                    <h3><i class="fas fa-info-circle"></i> Dettagli del Torneo</h3>
                    <div class="info-grid">
                        <div class="info-card">
                            <h4><i class="fas fa-gamepad"></i> Gioco</h4>
                            <p><strong>${tournament.gameName || tournament.game_name || ''}</strong></p>
                            ${tournament.category ? `<p>Categoria: ${getCategoryName(tournament.category)}</p>` : ''}
                        </div>

                        <div class="info-card">
                            <h4><i class="fas fa-calendar-alt"></i> Data e Orario</h4>
                            <p><strong>Data:</strong> ${tournament.start_date ? new Date(tournament.start_date).toLocaleDateString('it-IT') : 'Da definire'}</p>
                            <p><strong>Orario:</strong> ${tournament.start_time || ''}${tournament.end_time ? ' - ' + tournament.end_time : ''}</p>
                        </div>

                        <div class="info-card">
                            <h4><i class="fas fa-map-marker-alt"></i> Luogo</h4>
                            <p><strong>Location:</strong> ${tournament.location || 'Da definire'}</p>
                        </div>

                        <div class="info-card">
                            <h4><i class="fas fa-users"></i> Partecipanti</h4>
                            <p><strong>Iscritti:</strong> ${tournament.currentParticipants || 0}/${tournament.maxParticipants || 'N/A'}</p>
                            ${tournament.waitlistCount ? `<p><strong>Lista d'attesa:</strong> ${tournament.waitlistCount}</p>` : ''}
                            <p><strong>Quota:</strong> ${tournament.entryFee ? `€${tournament.entryFee}` : 'Gratuito'}</p>
                        </div>
                    </div>
                </div>

                ${formatSection}

                ${includedHTML}

                ${playersSection}

                <div style="display: flex; gap: 1rem; justify-content: center; margin-top: 2rem; padding-top: 1rem; border-top: 2px solid rgba(0,0,0,0.1);">
                    <button class="btn btn-secondary" onclick="closeModal(this.closest('.modal'))">
                        <i class="fas fa-times"></i> Chiudi
                    </button>
                    ${actionButton}
                </div>
            </div>
        </div>
    `;

    document.getElementById('modalContainer').appendChild(modal);
    document.body.classList.add('modal-open');

    modal.addEventListener('click', (e) => {
        if (e.target === modal) closeModal(modal);
    });
}

function initializeUserProfile() {
    // Initialize user badges (following original HTML)
    const badgesContainer = document.getElementById('userBadges');
    if (badgesContainer) {
        badgesContainer.innerHTML = `
            <div class="badge-item">
                <div class="badge-icon">
                    <i class="fas fa-crown"></i>
                </div>
                <div class="badge-info">
                    <h4>Il Conquistatore</h4>
                    <p>Ha vinto 5 tornei consecutivi di strategia nel 2024</p>
                </div>
            </div>
            <div class="badge-item">
                <div class="badge-icon">
                    <i class="fas fa-dice-d20"></i>
                </div>
                <div class="badge-info">
                    <h4>Master del D&D</h4>
                    <p>Ha completato 3 campagne complete come party leader</p>
                </div>
            </div>
            <div class="badge-item">
                <div class="badge-icon">
                    <i class="fas fa-users"></i>
                </div>
                <div class="badge-info">
                    <h4>Animatore Social</h4>
                    <p>Ha organizzato più di 10 serate di gioco per il locale</p>
                </div>
            </div>
            <div class="badge-item">
                <div class="badge-icon">
                    <i class="fas fa-star"></i>
                </div>
                <div class="badge-info">
                    <h4>Veterano</h4>
                    <p>Cliente fedele da oltre 2 anni</p>
                </div>
            </div>
        `;
    }

    // Initialize user stats (following original HTML)
    const statsContainer = document.getElementById('userStats');
    if (statsContainer) {
        const registeredCount = tournamentState.registeredTournaments.size;
        statsContainer.innerHTML = `
            <div class="stat-card">
                <div class="stat-number">${registeredCount}</div>
                <div class="stat-label">Tornei Attivi</div>
            </div>
            <div class="stat-card">
                <div class="stat-number">23</div>
                <div class="stat-label">Tornei Giocati</div>
            </div>
            <div class="stat-card">
                <div class="stat-number">7</div>
                <div class="stat-label">Vittorie</div>
            </div>
            <div class="stat-card">
                <div class="stat-number">95%</div>
                <div class="stat-label">Tasso Partecipazione</div>
            </div>
            <div class="stat-card">
                <div class="stat-number">4.8</div>
                <div class="stat-label">Rating Medio</div>
            </div>
            <div class="stat-card">
                <div class="stat-number">156h</div>
                <div class="stat-label">Ore di Gioco</div>
            </div>
        `;
    }
}

function showAuthPromptInMyTournaments() {
    const upcomingContainer = document.getElementById('upcomingTournaments');
    const completedContainer = document.getElementById('completedTournaments');
    // Hide profile header when not authenticated
    const header = document.querySelector('.user-profile-header');
    if (header) header.style.display = 'none';

    const authPromptHTML = `
        <div style="margin-top: 2rem;">
            <div class="auth-prompt">
                <div class="auth-prompt-content">
                    <i class="fas fa-user-lock"></i>
                    <h3 style="font-size: 1.8rem;">Accedi o registrati per vedere i tuoi tornei</h3>
                    <p>Effettua l'accesso per visualizzare le tue iscrizioni e questa sezione.</p>
                </div>
            </div>
        </div>
    `;

    upcomingContainer.innerHTML = authPromptHTML;
    completedContainer.innerHTML = '';
}

function showErrorInContainer(containerId, message) {
    const container = document.getElementById(containerId);
    if (container) {
        container.innerHTML = `
            <div class="error-state">
                <i class="fas fa-exclamation-triangle"></i>
                <h3>Errore di Caricamento</h3>
                <p>${message}</p>
                <button class="btn btn-primary" onclick="window.location.reload()">
                    <i class="fas fa-refresh"></i>
                    Riprova
                </button>
            </div>
        `;
    }
}

function showErrorState(message) {
    const container = document.getElementById('allTournamentsList');
    if (container) {
        showErrorInContainer('allTournamentsList', message);
    }
}

function initScrollAnimations() {
    const observer = new IntersectionObserver((entries) => {
        entries.forEach(entry => {
            if (entry.isIntersecting) {
                entry.target.style.opacity = '1';
                entry.target.style.transform = 'translateX(0)';
            }
        });
    }, { threshold: 0.1 });

    document.querySelectorAll('.tournament-card').forEach(card => {
        card.style.opacity = '0';
        card.style.transform = 'translateX(-50px)';
        card.style.transition = 'opacity 0.6s ease, transform 0.6s ease';
        observer.observe(card);
    });
}
console.log('✅ Tournaments page module loaded successfully');<|MERGE_RESOLUTION|>--- conflicted
+++ resolved
@@ -772,16 +772,6 @@
 
         return `
         <div class="tournament-actions">
-<<<<<<< HEAD
-            <button class="btn btn-primary" onclick="showDnDRegistrationModal('${tournament.id}')">
-                <i class="fas fa-user-plus"></i>
-                Richiedi Accesso
-=======
-            <button class="btn btn-primary" onclick="registerForTournament('${tournament.id}')">
-                <i class="fas fa-user-plus"></i>
-                Iscriviti
->>>>>>> 52fc0a91
-            </button>
             <button class="btn btn-secondary" onclick="showCampaignInfo('${tournament.id}')">
                 <i class="fas fa-scroll"></i>
                 Info Campagna
