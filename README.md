# Dice & Drink 


<div align="center">

![Version](https://img.shields.io/badge/version-1.0.0-blue.svg)
![License](https://img.shields.io/badge/license-ISC-green.svg)
![Node.js](https://img.shields.io/badge/node.js-18%2B-brightgreen.svg)
![SQLite](https://img.shields.io/badge/database-SQLite-003B57.svg)
![Vanilla JS](https://img.shields.io/badge/JavaScript-Vanilla-F7DF1E.svg)

**Single Page Application universitaria Di locale di giochi da tavolo e drink moderno**

[📖 Documentazione API](#-documentazione-api)

</div>

---

## 📋 Indice

- [🌟 Panoramica](#-panoramica)
- [✨ Caratteristiche](#-caratteristiche)
- [🏗️ Architettura](#️-architettura)
- [🛠️ Tecnologie](#️-tecnologie)
- [🚀 Installazione](#-installazione)
- [🔧 Configurazione](#-configurazione)
- [📖 Documentazione API](#-documentazione-api)
- [🎮 Utilizzo](#-utilizzo)
- [🧪 Testing e Debug](#-testing-e-debug)
- [📱 Responsive Design](#-responsive-design)
- [🔐 Sicurezza](#-sicurezza)
- [📄 Licenza](#-licenza)

---

## 🌟 Panoramica

**Dice & Drink** è una **Single Page Application** sviluppata per il corso universitario, che simula la gestione di un gaming café moderno. Il progetto dimostra l'implementazione di tecnologie web pure (HTML5, CSS3, JavaScript ES6+) senza l'uso di framework frontend, mantenendo un approccio didattico e professionale.

### 🎯 Obiettivi Didattici

- **Vanilla JavaScript**: Implementazione SPA senza framework frontend
- **Node.js Backend**: API REST complete con Express.js
- **Database Management**: SQLite con operazioni CRUD
- **Autenticazione**: Sistema JWT completo
- **Responsive Design**: Adattamento desktop-first verso mobile
- **Architettura Modulare**: Separazione logica e riutilizzo componenti

---

## ✨ Caratteristiche

### 🎮 Funzionalità Core

- **📚 Catalogo Prodotti**: Gestione completa di giochi da tavolo, bevande e snack
- **🔍 Ricerca e Filtri**: Sistema di ricerca avanzato con filtri multipli
- **📅 Sistema Prenotazioni**: Gestione completa prenotazioni tavoli
- **⭐ Recensioni e Valutazioni**: Sistema di rating per prodotti
- **🛒 Wishlist**: Lista desideri personalizzata per utenti

### 👥 Gestione Utenti Multi-Ruolo

- **🔐 Autenticazione JWT**: Login sicuro con refresh token
- **🎭 Ruoli Utente**: Guest, Customer, Staff, Admin con permessi differenziati
- **👤 Profili Utente**: Gestione dati personali e preferenze
- **📊 Dashboard Admin**: Pannello di controllo per amministratori

### 🏗️ Architettura Tecnica

- **🌐 SPA Pura**: Navigazione fluida senza refresh pagina
- **🔄 Routing Client-Side**: Gestione URL con Page.js
- **📡 API REST**: Comunicazione asincrona client-server
- **🗄️ Database SQLite**: Persistenza dati locale
- **🛡️ Middleware Sicurezza**: Validazione e protezione endpoint

---

## 🏗️ Architettura

### 📁 Struttura del Progetto

```
dice-drink-local-webapp/
├── 📄 server.js                    # Server Express principale
├── 📄 main.js                      # Orchestratore SPA
├── 📄 index.html                   # Entry point applicazione
├── 📄 db.js                        # Configurazione database SQLite
├── 📄 package.json                 # Dipendenze e scripts npm
├── 📄 dice_drink.db                # Database SQLite
│
├── 📂 public/                      # Assets statici
│   ├── 📂 css/                     # Fogli di stile
│   │   ├── style.css               # Stili principali
│   │   ├── dashboard.css           # Stili pannello admin
│   │   └── media.css               # Media queries responsive
│   │
│   └── 📂 js/                      # JavaScript frontend
│       ├── 📄 auth-system.js       # Sistema autenticazione
│       ├── 📂 components/          # Componenti riutilizzabili
│       │   ├── navbar.js           # Barra navigazione
│       │   ├── footer.js           # Footer
│       │   └── dropdown-delay.js   # Utility dropdown
│       │
│       ├── 📂 pages/               # Pagine SPA
│       │   ├── homepage.js         # Pagina iniziale
│       │   ├── catalog.js          # Catalogo prodotti
│       │   ├── bookings.js         # Gestione prenotazioni
│       │   ├── dashboard.js        # Pannello admin
│       │   └── aboutus.js          # Informazioni
│       │
│       └── 📂 services/            # Servizi e utility
│           ├── auth-integrator-manager.js  # Coordinatore sistemi
│           ├── auth-route-tester.js        # Testing automatico
│           ├── catalog-preview.js          # Preview catalogo
│           └── role-manager.js             # Gestione ruoli
│
├── 📂 routes/                      # API endpoints
│   ├── auth.js                     # Autenticazione
│   ├── games.js                    # Gestione giochi
│   ├── drinks.js                   # Gestione bevande
│   ├── snacks.js                   # Gestione snack
│   ├── users.js                    # Gestione utenti
│   └── admin.js                    # Funzioni amministrative
│
├── 📂 middleware/                  # Middleware Express
│   ├── auth.js                     # Verifica autenticazione
│   └── logging.js                  # Logging richieste
│
├── 📂 models/                      # Modelli dati
│   ├── User.js                     # Modello utente
│   ├── Game.js                     # Modello gioco
│   ├── Drink.js                    # Modello bevanda
│   └── Snack.js                    # Modello snack
│
├── 📂 daos/                        # Data Access Objects
│   ├── usersDao.js                 # Accesso dati utenti
│   ├── gamesDao.js                 # Accesso dati giochi
│   ├── drinksDao.js                # Accesso dati bevande
│   └── snacksDao.js                # Accesso dati snack
│
└── 📂 database_init/               # Inizializzazione database
    ├── initGamesDb.js              # Setup giochi
    ├── initDrinksDb.js             # Setup bevande
    ├── initSnacksDb.js             # Setup snack
    └── initUsersDb.js              # Setup utenti
```

### 🔄 Flusso Applicazione SPA

```
1. Browser → index.html
2. Caricamento → main.js
3. Inizializzazione → Page.js routing
4. Caricamento → componenti modulari
5. Setup → sistema autenticazione
6. Navigazione → aggiornamento dinamico contenuti
```

---

## 🛠️ Tecnologie

### 💻 Backend (Node.js)
- **Express.js** `^4.21.2` - Framework web minimalista
- **SQLite3** `^5.1.7` - Database relazionale leggero
- **JWT** `^9.0.2` - JSON Web Tokens per autenticazione
- **bcrypt** `^6.0.0` - Hashing password sicuro
- **Helmet** `^8.1.0` - Sicurezza HTTP headers
- **CORS** `^2.8.5` - Cross-Origin Resource Sharing
- **express-rate-limit** `^7.5.0` - Rate limiting per API
- **express-validator** `^7.2.1` - Validazione input
- **nodemailer** `^7.0.3` - Invio email
- **dotenv** `^16.5.0` - Gestione variabili ambiente

### 🎨 Frontend (Vanilla Web Technologies)
- **HTML5** - Markup semantico moderno
- **CSS3 Puro** - Styling con Flexbox/Grid (no framework CSS)
- **JavaScript ES6+** - Logica client-side nativa
- **Page.js** - Routing client-side
- **Bootstrap** `^5.3.6` - Solo per componenti UI specifici
- **Lucide Icons** `^0.511.0` - Iconografia moderna

### 🔧 Development Tools
- **nodemon** `^3.1.10` - Auto-restart server in development
- **PurgeCSS** `^7.0.2` - Ottimizzazione CSS

### 🏗️ Approccio Architetturale
- **SPA (Single Page Application)** - Navigazione senza refresh
- **Vanilla JavaScript** - Nessun framework frontend
- **REST API** - Comunicazione client-server
- **JWT Authentication** - Sicurezza stateless
- **Desktop-First Design** - Responsive design con adattamento mobile

---

## 🚀 Installazione

### 📋 Prerequisiti

- **Node.js** 18.0.0 o superiore
- **npm** 8.0.0 o superiore

### 🔧 Setup Progetto

```bash
# Clone del repository
git clone https://github.com/tuousername/dice-drink-local-webapp.git
cd dice-drink-local-webapp

# Installazione dipendenze
npm install

# Verifica presenza database (già incluso)
ls -la dice_drink.db
```

### 🗄️ Inizializzazione Database (opzionale)

Il database SQLite è già incluso con dati demo. Per rigenerarlo:

```bash
# Inizializzazione database completa
node initGamesDb.js
node initDrinksDb.js
node initSnacksDb.js
node initUsersDb.js
```

### 🚀 Avvio Applicazione

```bash
# Avvio produzione
npm start

# Avvio sviluppo (con auto-restart)
npm run dev
```

L'applicazione sarà disponibile su `http://localhost:3000`

---

## 🔧 Configurazione

### 🌍 Variabili d'Ambiente

Crea un file `.env` nella root del progetto:

```env
# Configurazione Server
PORT=3000
NODE_ENV=development

# Database
DB_PATH=./dice_drink.db

# JWT Configuration
JWT_SECRET=your-super-secret-jwt-key-here
JWT_EXPIRE=24h
JWT_REFRESH_EXPIRE=7d

# Email Configuration (opzionale)
EMAIL_HOST=smtp.gmail.com
EMAIL_PORT=587
EMAIL_USER=your-email@gmail.com
EMAIL_PASS=your-app-password

# Sicurezza
SESSION_SECRET=your-session-secret-here
BCRYPT_ROUNDS=12
```

---

## 📖 Documentazione API

### 🔐 Autenticazione

| Endpoint | Metodo | Descrizione | Autenticazione |
|----------|--------|-------------|----------------|
| `/api/auth/register` | POST | Registrazione nuovo utente | ❌ |
| `/api/auth/login` | POST | Login utente | ❌ |
| `/api/auth/logout` | POST | Logout utente | ✅ |
| `/api/auth/refresh` | POST | Refresh JWT token | ✅ |
| `/api/auth/me` | GET | Informazioni utente corrente | ✅ |

### 🎮 Catalogo

| Endpoint | Metodo | Descrizione | Parametri Query |
|----------|--------|-------------|-----------------|
| `/api/games` | GET | Lista giochi | `?limit=10&category=strategy` |
| `/api/games/:id` | GET | Dettaglio gioco | - |
| `/api/drinks` | GET | Lista bevande | `?alcoholic=true&limit=20` |
| `/api/drinks/:id` | GET | Dettaglio bevanda | - |
| `/api/snacks` | GET | Lista snack | `?type=sweet&limit=15` |
| `/api/snacks/:id` | GET | Dettaglio snack | - |

### 👤 Gestione Utenti

| Endpoint | Metodo | Descrizione | Ruolo Richiesto |
|----------|--------|-------------|-----------------|
| `/api/users/profile` | GET/PUT | Gestione profilo | Customer+ |
| `/api/users/bookings` | GET/POST | Prenotazioni utente | Customer+ |
| `/api/users/wishlist` | GET/POST/DELETE | Gestione wishlist | Customer+ |
| `/api/users/reviews` | GET/POST/PUT | Recensioni utente | Customer+ |

### 👨‍💼 Amministrazione

| Endpoint | Metodo | Descrizione | Ruolo Richiesto |
|----------|--------|-------------|-----------------|
| `/api/admin/dashboard` | GET | Statistiche dashboard | Staff+ |
| `/api/admin/users` | GET/PUT/DELETE | Gestione utenti | Admin |
| `/api/admin/bookings` | GET/PUT/DELETE | Gestione prenotazioni | Staff+ |
| `/api/admin/catalog` | POST/PUT/DELETE | Gestione catalogo | Staff+ |

### 🔍 Endpoint di Utilità

| Endpoint | Descrizione |
|----------|-------------|
| `/api/health` | Stato server e disponibilità endpoint |

---

## 🎮 Utilizzo

### 👤 Credenziali di Test

| Ruolo | Email | Password | Descrizione |
|-------|-------|----------|-------------|
| **Admin** | admin@diceanddrink.com | DiceAndDrink2025! | Controllo completo sistema |
| **Staff** | staff@diceanddrink.com | StaffDemo2025! | Gestione locale e prenotazioni |
| **Customer** | customer@diceanddrink.com | CustomerDemo2025! | Prenotazioni e recensioni |
| **Customer2** | customer2@diceanddrink.com | Customer2_2025! | Test con utenti multipli |

### 🚶‍♂️ Percorsi Utente

#### 🌟 Visitatore (Guest)
```
Homepage → Esplora Catalogo → Registrazione → Diventa Customer
```

#### 🎯 Cliente (Customer)
```
Login → Dashboard Personale → Prenotazioni → Gestione Wishlist → Recensioni
```

#### 👨‍💼 Staff/Admin
```
Login → Dashboard Admin → Gestione Prenotazioni → Gestione Catalogo → Analytics
```

---

## 🧪 Testing e Debug

### 🔬 Sistema di Testing Integrato

Il progetto include un avanzato sistema di testing e debug:

```javascript
// Pannello Debug (Ctrl+Shift+D)
// Testa automaticamente tutti i flussi
testAuth('customer')        // Test completo flusso cliente
testLogin('admin')          // Login rapido admin
testRoleIcons()            // Test cambio icone ruoli
testFullIntegration()      // Test integrazione completa
```

### 🎮 Testing Interattivo

**Accesso Pannello Debug:**
- **Hotkey**: `Ctrl+Shift+D`
- **Funzioni**: Test automatici per tutti i ruoli
- **Debugging**: Informazioni stato sistema in tempo reale

### 📊 Monitoraggio

```bash
# Verifica stato server
curl http://localhost:3000/api/health

# Test endpoint specifico
curl http://localhost:3000/api/games?limit=5
```

---

## 📱 Responsive Design

### 📐 Approccio Desktop-First

Il progetto utilizza un approccio **Desktop-First** con adattamento mobile:

```css
/* Stili base per desktop */
.container { width: 1200px; }

/* Adattamento tablet */
@media (max-width: 768px) {
  .container { width: 100%; }
}

/* Adattamento mobile */
@media (max-width: 480px) {
  .container { padding: 10px; }
}
```

### 📱 Ottimizzazioni Mobile

- **Navigation**: Menu hamburger per dispositivi mobili
- **Touch Interface**: Bottoni ottimizzati per touch
- **Content Scaling**: Adattamento automatico contenuti
- **Performance**: Lazy loading per immagini su mobile

**Nota**: Il design responsive è attualmente in fase di ottimizzazione per una migliore esperienza mobile.

---

## 🔐 Sicurezza

### 🛡️ Misure di Sicurezza Implementate

- **🔐 JWT Authentication**: Token sicuri con scadenza automatica
- **🔒 Password Hashing**: bcrypt per hashing sicuro
- **🛡️ HTTP Security Headers**: Helmet.js per protezione
- **🌐 CORS**: Configurazione Cross-Origin Resource Sharing
- **📝 Input Validation**: express-validator per validazione rigorosa
- **🚦 Rate Limiting**: Protezione contro attacchi DoS
- **🔍 SQL Injection Prevention**: Prepared statements SQLite
- **📊 Session Management**: Gestione sicura delle sessioni

### 🎭 Sistema Ruoli

```javascript
// Gerarchia permessi
const ROLES = {
  guest: ['read:public'],
  customer: ['read:catalog', 'write:bookings', 'write:reviews'],
  staff: ['read:all', 'write:bookings', 'write:catalog'],
  admin: ['read:all', 'write:all', 'delete:all']
};
```

---

## 🚀 Caratteristiche Tecniche Avanzate

### 🔄 Gestione Stato SPA

```javascript
// Routing con Page.js
page('/homepage', loadHomepage);
page('/catalog', loadCatalog);
page('/bookings', requireAuth, loadBookings);
page('/dashboard', requireAdmin, loadDashboard);
```

### 📡 Comunicazione API

```javascript
// Esempio chiamata API asincrona
async function fetchGames(filters = {}) {
  const response = await fetch('/api/games?' + new URLSearchParams(filters));
  return await response.json();
}
```

### 🔐 Gestione Autenticazione

```javascript
// Sistema JWT integrato
const token = localStorage.getItem('authToken');
const headers = token ? { 'Authorization': `Bearer ${token}` } : {};
```

---

## 📊 Performance e Ottimizzazioni

### ⚡ Ottimizzazioni Attuali

- **🗜️ Database Indexing**: Indici ottimizzati per query veloci
- **📦 Code Splitting**: Caricamento modulare componenti
- **🔄 Async Loading**: Caricamento asincrono contenuti
- **💾 Local Storage**: Cache intelligente per dati utente

### 📈 Metriche Sviluppo

- **Bundle Size**: Mantenuto leggero senza framework
- **Load Time**: Ottimizzato per connessioni lente
- **Mobile Performance**: In fase di ottimizzazione

### 👾bug noti

- **Persistenza elementi carrello**: Nel carrello degli utenti loggati a volte persistono gli elementi alla futura riapertura del server anche da sloggato
- **Errore funzioni su nuovo utente registrato**: L'utente si registra ma la mail non viene verificata correttamente così non funzionano le operaizoni sul sito 
- **Mobile view non visulizzata correttamente**

---

## 🎓 Aspetti Didattici

### 📚 Concetti Implementati

- **MVC Pattern**: Separazione Model-View-Controller
- **RESTful API**: Progettazione endpoint standard
- **Async/Await**: Programmazione asincrona moderna
- **Modular Architecture**: Componenti riutilizzabili
- **Security Best Practices**: Implementazione sicurezza web

### 🎯 Obiettivi Raggiunti

- ✅ SPA completa senza framework frontend
- ✅ Sistema autenticazione JWT funzionante
- ✅ Database relazionale con SQLite
- ✅ API REST complete e documentate
- ✅ Interfaccia utente responsive
- ✅ Sistema di ruoli e permessi
- ✅ Testing e debugging integrati

---

## 🛠️ Sviluppi Futuri

### 📋 Miglioramenti Pianificati

- [ ] **Ottimizzazione Mobile**: Miglioramento responsive design
- [ ] **PWA Features**: Service Worker per funzionalità offline
- [ ] **Testing Automatizzato**: Suite di test unitari
- [ ] **Deployment**: Configurazione per hosting cloud
- [ ] **Performance**: Ulteriori ottimizzazioni caricamento

---

## 📄 Licenza

Questo progetto è rilasciato sotto licenza **ISC**.

```
ISC License

Copyright (c) 2024 Dice & Drink Gaming Café

<<<<<<< HEAD
- [YouTube Demo](https://youtu.be/xztiRkXSNmI) *(sostituisci con il tuo link)*
- Durata suggerita: **3–5 minuti**
- Mostra layout, struttura del progetto e funzionalità principali.
=======
Permission to use, copy, modify, and/or distribute this software for any
purpose with or without fee is hereby granted, provided that the above
copyright notice and this permission notice appear in all copies.

THE SOFTWARE IS PROVIDED "AS IS" AND THE AUTHOR DISCLAIMS ALL WARRANTIES
WITH REGARD TO THIS SOFTWARE INCLUDING ALL IMPLIED WARRANTIES OF
MERCHANTABILITY AND FITNESS. IN NO EVENT SHALL THE AUTHOR BE LIABLE FOR
ANY SPECIAL, DIRECT, INDIRECT, OR CONSEQUENTIAL DAMAGES OR ANY DAMAGES
WHATSOEVER RESULTING FROM LOSS OF USE, DATA OR PROFITS, WHETHER IN AN
ACTION OF CONTRACT, NEGLIGENCE OR OTHER TORTIOUS ACTION, ARISING OUT OF
OR IN CONNECTION WITH THE USE OR PERFORMANCE OF THIS SOFTWARE.
```
>>>>>>> 30f20393

---

## 🙏 Ringraziamenti

- **Corso di Laurea** per l'opportunità di sviluppo
- **Express.js Community** per il framework backend
- **SQLite Team** per il database embedded
- **Page.js** per il routing client-side
- **Node.js Ecosystem** per l'ambiente di sviluppo

---

<div align="center">

**🎓 Progetto Universitario - Tecnologie Web**

![Footer](https://img.shields.io/badge/Made%20with-❤️-red.svg)
![Footer](https://img.shields.io/badge/Vanilla-JavaScript-F7DF1E?logo=javascript&logoColor=black)
![Footer](https://img.shields.io/badge/Node.js-339933?logo=nodedotjs&logoColor=white)
![Footer](https://img.shields.io/badge/SQLite-003B57?logo=sqlite&logoColor=white)
![Footer](https://img.shields.io/badge/HTML5-E34F26?logo=html5&logoColor=white)
![Footer](https://img.shields.io/badge/CSS3-1572B6?logo=css3&logoColor=white)

**⭐ Progetto SPA completo con tecnologie web pure ⭐**

</div><|MERGE_RESOLUTION|>--- conflicted
+++ resolved
@@ -543,11 +543,6 @@
 
 Copyright (c) 2024 Dice & Drink Gaming Café
 
-<<<<<<< HEAD
-- [YouTube Demo](https://youtu.be/xztiRkXSNmI) *(sostituisci con il tuo link)*
-- Durata suggerita: **3–5 minuti**
-- Mostra layout, struttura del progetto e funzionalità principali.
-=======
 Permission to use, copy, modify, and/or distribute this software for any
 purpose with or without fee is hereby granted, provided that the above
 copyright notice and this permission notice appear in all copies.
@@ -560,7 +555,6 @@
 ACTION OF CONTRACT, NEGLIGENCE OR OTHER TORTIOUS ACTION, ARISING OUT OF
 OR IN CONNECTION WITH THE USE OR PERFORMANCE OF THIS SOFTWARE.
 ```
->>>>>>> 30f20393
 
 ---
 
